syntax = "proto3";

import "proto/api_key.proto";
import "proto/bazel_config.proto";
import "proto/execution_stats.proto";
import "proto/grp.proto";
import "proto/invocation.proto";
import "proto/target.proto";
import "proto/user.proto";
import "proto/workflow.proto";
import "proto/scheduler.proto";

package buildbuddy.service;

service BuildBuddyService {
  // Invocation API
  rpc GetInvocation(invocation.GetInvocationRequest)
      returns (invocation.GetInvocationResponse);
  rpc SearchInvocation(invocation.SearchInvocationRequest)
      returns (invocation.SearchInvocationResponse);
  rpc GetInvocationStat(invocation.GetInvocationStatRequest)
      returns (invocation.GetInvocationStatResponse);
  rpc UpdateInvocation(invocation.UpdateInvocationRequest)
      returns (invocation.UpdateInvocationResponse);
  rpc DeleteInvocation(invocation.DeleteInvocationRequest)
      returns (invocation.DeleteInvocationResponse);

  // Bazel Config API
  rpc GetBazelConfig(bazel_config.GetBazelConfigRequest)
      returns (bazel_config.GetBazelConfigResponse);

  // User API
  rpc CreateUser(user.CreateUserRequest) returns (user.CreateUserResponse);
  rpc GetUser(user.GetUserRequest) returns (user.GetUserResponse);

  // Groups API
  rpc GetGroup(grp.GetGroupRequest) returns (grp.GetGroupResponse);
  rpc GetGroupUsers(grp.GetGroupUsersRequest)
      returns (grp.GetGroupUsersResponse);
  rpc UpdateGroupUsers(grp.UpdateGroupUsersRequest)
      returns (grp.UpdateGroupUsersResponse);
  rpc JoinGroup(grp.JoinGroupRequest) returns (grp.JoinGroupResponse);
  rpc CreateGroup(grp.CreateGroupRequest) returns (grp.CreateGroupResponse);
  rpc UpdateGroup(grp.UpdateGroupRequest) returns (grp.UpdateGroupResponse);

  // API Keys API
  rpc GetApiKeys(api_key.GetApiKeysRequest)
      returns (api_key.GetApiKeysResponse);
  rpc CreateApiKey(api_key.CreateApiKeyRequest)
      returns (api_key.CreateApiKeyResponse);
  rpc UpdateApiKey(api_key.UpdateApiKeyRequest)
      returns (api_key.UpdateApiKeyResponse);
  rpc DeleteApiKey(api_key.DeleteApiKeyRequest)
      returns (api_key.DeleteApiKeyResponse);

  // Execution API
  rpc GetExecution(execution_stats.GetExecutionRequest)
      returns (execution_stats.GetExecutionResponse);
  rpc GetExecutionNodes(scheduler.GetExecutionNodesRequest)
      returns (scheduler.GetExecutionNodesResponse);

  // Target API
  rpc GetTarget(target.GetTargetRequest) returns (target.GetTargetResponse);

  // Workflow API
  rpc CreateWorkflow(workflow.CreateWorkflowRequest)
      returns (workflow.CreateWorkflowResponse);
  rpc DeleteWorkflow(workflow.DeleteWorkflowRequest)
      returns (workflow.DeleteWorkflowResponse);
  rpc GetWorkflows(workflow.GetWorkflowsRequest)
      returns (workflow.GetWorkflowsResponse);
<<<<<<< HEAD
=======
  rpc GetRepos(workflow.GetReposRequest) returns (workflow.GetReposResponse);
>>>>>>> 09f2fdbc
}<|MERGE_RESOLUTION|>--- conflicted
+++ resolved
@@ -69,8 +69,5 @@
       returns (workflow.DeleteWorkflowResponse);
   rpc GetWorkflows(workflow.GetWorkflowsRequest)
       returns (workflow.GetWorkflowsResponse);
-<<<<<<< HEAD
-=======
   rpc GetRepos(workflow.GetReposRequest) returns (workflow.GetReposResponse);
->>>>>>> 09f2fdbc
 }