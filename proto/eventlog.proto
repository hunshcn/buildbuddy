--- conflicted
+++ resolved
@@ -16,15 +16,10 @@
   // Optionally specify the chunk to be returned; gets the last chunk if empty
   string chunk_id = 3;
 
-<<<<<<< HEAD
-  // Specify fewest lines that may be returned, additional chunks will be read
-  // to meet this requirement
-=======
   // Specify fewest lines that may be returned; additional chunks may be read
   // to meet this requirement. If no more chunks are available to be read and
   // this requirement is still not satisfied, the buffer will instead contain as
   // many lines as are available.
->>>>>>> 6feafe73
   int32 min_lines = 4;
 
   // Specify direction to read to satisfy the minimum line count
@@ -42,7 +37,6 @@
     string chunk_id = 1;
 
     bytes buffer = 2;
-    repeated bytes lines = 3;
   }
 
   // The requested chunk
