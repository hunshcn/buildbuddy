load("@io_bazel_rules_go//go:def.bzl", "go_library")
load("@io_bazel_rules_go//proto:def.bzl", "go_grpc_library", "go_proto_library")
load("//rules:typescript_proto_library.bzl", "ts_proto_library")

package(default_visibility = ["//visibility:public"])

proto_library(
    name = "http_proto",
    srcs = [
        "http.proto",
    ],
)

proto_library(
    name = "annotations_proto",
    srcs = [
        "annotations.proto",
    ],
    deps = [
        ":http_proto",
        "@com_google_protobuf//:descriptor_proto",
    ],
)

proto_library(
    name = "build_proto",
    srcs = [
        "build_events.proto",
        "build_status.proto",
        "publish_build_event.proto",
    ],
    deps = [
        ":annotations_proto",
        "@com_google_protobuf//:any_proto",
        "@com_google_protobuf//:duration_proto",
        "@com_google_protobuf//:empty_proto",
        "@com_google_protobuf//:timestamp_proto",
    ],
)

go_grpc_library(
    name = "build_go_proto",
    importpath = "proto",
    proto = ":build_proto",
)

<<<<<<< HEAD
go_grpc_library(
    name = "build_go_proto",
    importpath = "proto",
    proto = ":build_proto",
)

ts_proto_library(
    name = "build_ts_proto",
    deps = [":build_proto"],
=======
go_proto_library(
    name = "build_event_stream_go_proto",
    importpath = "github.com/buchgr/bazel-remote/event/proto",
    proto = ":build_event_stream_proto",
    visibility = ["//visibility:public"],
    deps = [
        ":command_line_go_proto",
        ":invocation_policy_go_proto",
    ],
)

proto_library(
    name = "build_event_stream_proto",
    srcs = ["build_event_stream.proto"],
    deps = [
        ":command_line_proto",
        ":invocation_policy_proto",
    ],
)

go_proto_library(
    name = "invocation_policy_go_proto",
    importpath = "blaze.invocation_policy",
    proto = ":invocation_policy_proto",
    deps = [
    ],
)

proto_library(
    name = "invocation_policy_proto",
    srcs = ["invocation_policy.proto"],
    deps = [
    ],
)

go_proto_library(
    name = "command_line_go_proto",
    importpath = "command_line",
    proto = ":command_line_proto",
    deps = [
        ":option_filters_go_proto",
    ],
)

proto_library(
    name = "command_line_proto",
    srcs = ["command_line.proto"],
    deps = [
        ":option_filters_proto",
    ],
)

go_proto_library(
    name = "option_filters_go_proto",
    importpath = "options",
    proto = ":option_filters_proto",
    deps = [
    ],
)

proto_library(
    name = "option_filters_proto",
    srcs = ["option_filters.proto"],
    deps = [
    ],
>>>>>>> d9e2726c
)<|MERGE_RESOLUTION|>--- conflicted
+++ resolved
@@ -44,7 +44,6 @@
     proto = ":build_proto",
 )
 
-<<<<<<< HEAD
 go_grpc_library(
     name = "build_go_proto",
     importpath = "proto",
@@ -54,7 +53,8 @@
 ts_proto_library(
     name = "build_ts_proto",
     deps = [":build_proto"],
-=======
+)
+
 go_proto_library(
     name = "build_event_stream_go_proto",
     importpath = "github.com/buchgr/bazel-remote/event/proto",
@@ -120,5 +120,4 @@
     srcs = ["option_filters.proto"],
     deps = [
     ],
->>>>>>> d9e2726c
 )