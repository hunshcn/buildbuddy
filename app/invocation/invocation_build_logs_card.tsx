import React from "react";
import { eventlog } from "../../proto/eventlog_ts_proto";
import errorService from "../errors/error_service";
import rpcService from "../service/rpc_service";
import { TerminalComponent } from "../terminal/terminal";
import InvocationModel from "./invocation_model";

interface Props {
  model: InvocationModel;
  expanded: boolean;
  dark: boolean;
}

interface State {
  consoleBuffer?: string;
}

const POLL_TAIL_INTERVAL_MS = 3_000;
// How many lines to request from the server on each chunk request.
const MIN_LINES = 100_000;

export default class BuildLogsCardComponent extends React.Component<Props, State> {
  state: State = {
    consoleBuffer: "",
  };

  private pollTailTimeout: number | null = null;

  componentDidMount() {
    if (this.props.model.hasChunkedEventLogs()) {
      this.fetchTail();
    }
  }

  componentWillUnmount() {
    window.clearTimeout(this.pollTailTimeout);
  }

  private fetchTail(chunkId = "") {
    rpcService.service
      .getEventLogChunk(
        new eventlog.GetEventLogChunkRequest({
          invocationId: this.props.model.getId(),
          chunkId,
          minLines: MIN_LINES,
        })
      )
      .then((response) => {
        this.setState({
          consoleBuffer: this.state.consoleBuffer + String.fromCharCode(...(response.chunk?.buffer || [])),
        });

        // Empty next chunk ID means the invocation is complete and we've reached
        // the end of the log.
        if (!response.nextChunkId) return;

        // Unchanged next chunk ID means the invocation is still in progress and
        // we should continue polling that chunk.
        if (response.nextChunkId === chunkId) {
          this.pollTailTimeout = window.setTimeout(() => this.fetchTail(chunkId), POLL_TAIL_INTERVAL_MS);
          return;
        }

        // New next chunk ID means we successfully fetched the requested
        // chunk, and more may be available. Try fetching it immediately.
        this.fetchTail(response.nextChunkId);
      })
      .catch((e) => errorService.handleError(e));
  }

  private getConsoleBuffer() {
    if (!this.props.model.hasChunkedEventLogs()) {
      return this.props.model.consoleBuffer || "";
    }

    return this.state.consoleBuffer;
  }

  render() {
    return (
      <div className={`card ${this.props.dark ? "dark" : "light-terminal"} ${this.props.expanded ? "expanded" : ""}`}>
        <img className="icon" src={this.props.dark ? "/image/log-circle-light.svg" : "/image/log-circle.svg"} />
        <div className="content">
          <div className="title">Build logs </div>
          <div className="details">
<<<<<<< HEAD
            <TerminalComponent value={this.getConsoleBuffer()} />
=======
            <TerminalComponent value={this.props.model.consoleBuffer} lightTheme={!this.props.dark} />
>>>>>>> fd63ed6b
          </div>
        </div>
      </div>
    );
  }
}<|MERGE_RESOLUTION|>--- conflicted
+++ resolved
@@ -83,11 +83,7 @@
         <div className="content">
           <div className="title">Build logs </div>
           <div className="details">
-<<<<<<< HEAD
-            <TerminalComponent value={this.getConsoleBuffer()} />
-=======
-            <TerminalComponent value={this.props.model.consoleBuffer} lightTheme={!this.props.dark} />
->>>>>>> fd63ed6b
+            <TerminalComponent value={this.getConsoleBuffer()} lightTheme={!this.props.dark} />
           </div>
         </div>
       </div>
