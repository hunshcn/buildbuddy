load("@bazel_gazelle//:deps.bzl", "go_repository")
load("@bazel_tools//tools/build_defs/repo:http.bzl", "http_archive", "http_file")

# bazelisk run //:gazelle -- update-repos -from_file=go.mod -to_macro=deps.bzl%install_go_mod_dependencies
def install_go_mod_dependencies(workspace_name = "buildbuddy"):
    go_repository(
        name = "cc_mvdan_gofumpt",
        importpath = "mvdan.cc/gofumpt",
        sum = "h1:avhhrOmv0IuvQVK7fvwV91oFSGAk5/6Po8GXTzICeu8=",
        version = "v0.3.1",
    )
    go_repository(
        name = "cc_mvdan_interfacer",
        importpath = "mvdan.cc/interfacer",
        sum = "h1:WX1yoOaKQfddO/mLzdV4wptyWgoH/6hwLs7QHTixo0I=",
        version = "v0.0.0-20180901003855-c20040233aed",
    )
    go_repository(
        name = "cc_mvdan_lint",
        importpath = "mvdan.cc/lint",
        sum = "h1:DxJ5nJdkhDlLok9K6qO+5290kphDJbHOQO1DFFFTeBo=",
        version = "v0.0.0-20170908181259-adc824a0674b",
    )
    go_repository(
        name = "cc_mvdan_unparam",
        importpath = "mvdan.cc/unparam",
        sum = "h1:Jh3LAeMt1eGpxomyu3jVkmVZWW2MxZ1qIIV2TZ/nRio=",
        version = "v0.0.0-20211214103731-d0ef000c54e5",
    )
    go_repository(
        name = "co_honnef_go_tools",
        importpath = "honnef.co/go/tools",
        sum = "h1:1kJlrWJLkaGXgcaeosRXViwviqjI7nkBvU2+sZW0AYc=",
        version = "v0.3.1",
    )
    go_repository(
        name = "com_4d63_gochecknoglobals",
        importpath = "4d63.com/gochecknoglobals",
        sum = "h1:zeZSRqj5yCg28tCkIV/z/lWbwvNm5qnKVS15PI8nhD0=",
        version = "v0.1.0",
    )
    go_repository(
        name = "com_github_acomagu_bufpipe",
        importpath = "github.com/acomagu/bufpipe",
        sum = "h1:e3H4WUzM3npvo5uv95QuJM3cQspFNtFBzvJ2oNjKIDQ=",
        version = "v1.0.4",
    )
    go_repository(
        name = "com_github_adalogics_go_fuzz_headers",
        importpath = "github.com/AdaLogics/go-fuzz-headers",
        sum = "h1:EKPd1INOIyr5hWOWhvpmQpY6tKjeG0hT1s3AMC/9fic=",
        version = "v0.0.0-20230106234847-43070de90fa1",
    )
    go_repository(
        name = "com_github_adamkorcz_go_118_fuzz_build",
        importpath = "github.com/AdamKorcz/go-118-fuzz-build",
        sum = "h1:59MxjQVfjXsBpLy+dbd2/ELV5ofnUkUZBvWSC85sheA=",
        version = "v0.0.0-20230306123547-8075edf89bb0",
    )
    go_repository(
        name = "com_github_ajg_form",
        importpath = "github.com/ajg/form",
        sum = "h1:t9c7v8JUKu/XxOGBU0yjNpaMloxGEJhUkqFRq0ibGeU=",
        version = "v1.5.1",
    )
    go_repository(
        name = "com_github_ajstarks_deck",
        importpath = "github.com/ajstarks/deck",
        sum = "h1:7kQgkwGRoLzC9K0oyXdJo7nve/bynv/KwUsxbiTlzAM=",
        version = "v0.0.0-20200831202436-30c9fc6549a9",
    )
    go_repository(
        name = "com_github_ajstarks_deck_generate",
        importpath = "github.com/ajstarks/deck/generate",
        sum = "h1:iXUgAaqDcIUGbRoy2TdeofRG/j1zpGRSEmNK05T+bi8=",
        version = "v0.0.0-20210309230005-c3f852c02e19",
    )
    go_repository(
        name = "com_github_ajstarks_svgo",
        importpath = "github.com/ajstarks/svgo",
        sum = "h1:slYM766cy2nI3BwyRiyQj/Ud48djTMtMebDqepE95rw=",
        version = "v0.0.0-20211024235047-1546f124cd8b",
    )
    go_repository(
        name = "com_github_alecaivazis_survey_v2",
        importpath = "github.com/AlecAivazis/survey/v2",
        sum = "h1:6I/u8FvytdGsgonrYsVn2t8t4QiRnh6QSTqkkhIiSjQ=",
        version = "v2.3.7",
    )
    go_repository(
        name = "com_github_alecthomas_kingpin",
        importpath = "github.com/alecthomas/kingpin",
        sum = "h1:NXM4vkjHeFp3bbp0z/u0AdQRLg6b5LrPeFwgjVHUW58=",
        version = "v1.3.8-0.20191105203113-8c96d1c22481",
    )
    go_repository(
        name = "com_github_alecthomas_kingpin_v2",
        importpath = "github.com/alecthomas/kingpin/v2",
        sum = "h1:H0aULhgmSzN8xQ3nX1uxtdlTHYoPLu5AhHxWrKI6ocU=",
        version = "v2.3.2",
    )
    go_repository(
        name = "com_github_alecthomas_template",
        importpath = "github.com/alecthomas/template",
        sum = "h1:JYp7IbQjafoB+tBA3gMyHYHrpOtNuDiK/uB5uXxq5wM=",
        version = "v0.0.0-20190718012654-fb15b899a751",
    )
    go_repository(
        name = "com_github_alecthomas_units",
        importpath = "github.com/alecthomas/units",
        sum = "h1:s6gZFSlWYmbqAuRjVTiNNhvNRfY2Wxp9nhfyel4rklc=",
        version = "v0.0.0-20211218093645-b94a6e3cc137",
    )
    go_repository(
        name = "com_github_alexflint_go_filemutex",
        importpath = "github.com/alexflint/go-filemutex",
        sum = "h1:1v0TJPDtlhgpW4nJ+GvxCLSlUDC3+gW0CQQvlmfDR/s=",
        version = "v1.2.0",
    )
    go_repository(
        name = "com_github_alexkohler_prealloc",
        importpath = "github.com/alexkohler/prealloc",
        sum = "h1:Hbq0/3fJPQhNkN0dR95AVrr6R7tou91y0uHG5pOcUuw=",
        version = "v1.0.0",
    )
    go_repository(
        name = "com_github_andreasbriese_bbloom",
        importpath = "github.com/AndreasBriese/bbloom",
        sum = "h1:HD8gA2tkByhMAwYaFAX9w2l7vxvBQ5NMoxDrkhqhtn4=",
        version = "v0.0.0-20190306092124-e2d15f34fcf9",
    )
    go_repository(
        name = "com_github_andybalholm_brotli",
        importpath = "github.com/andybalholm/brotli",
        sum = "h1:8uQZIdzKmjc/iuPu7O2ioW48L81FgatrcpfFmiq/cCs=",
        version = "v1.0.5",
    )
    go_repository(
        name = "com_github_anmitsu_go_shlex",
        importpath = "github.com/anmitsu/go-shlex",
        sum = "h1:9AeTilPcZAjCFIImctFaOjnTIavg87rW78vTPkQqLI8=",
        version = "v0.0.0-20200514113438-38f4b401e2be",
    )
    go_repository(
        name = "com_github_antihax_optional",
        importpath = "github.com/antihax/optional",
        sum = "h1:xK2lYat7ZLaVVcIuj82J8kIro4V6kDe0AUDFboUCwcg=",
        version = "v1.0.0",
    )
    go_repository(
        name = "com_github_antonboom_errname",
        importpath = "github.com/Antonboom/errname",
        sum = "h1:LzIJZlyLOCSu51o3/t2n9Ck7PcoP9wdbrdaW6J8fX24=",
        version = "v0.1.6",
    )
    go_repository(
        name = "com_github_antonboom_nilnil",
        importpath = "github.com/Antonboom/nilnil",
        sum = "h1:PHhrh5ANKFWRBh7TdYmyyq2gyT2lotnvFvvFbylF81Q=",
        version = "v0.1.1",
    )
    go_repository(
        name = "com_github_apache_arrow_go_v10",
        importpath = "github.com/apache/arrow/go/v10",
        sum = "h1:n9dERvixoC/1JjDmBcs9FPaEryoANa2sCgVFo6ez9cI=",
        version = "v10.0.1",
    )
    go_repository(
        name = "com_github_apache_arrow_go_v11",
        importpath = "github.com/apache/arrow/go/v11",
        sum = "h1:hqauxvFQxww+0mEU/2XHG6LT7eZternCZq+A5Yly2uM=",
        version = "v11.0.0",
    )
    go_repository(
        name = "com_github_apache_thrift",
        importpath = "github.com/apache/thrift",
        sum = "h1:qEy6UW60iVOlUy+b9ZR0d5WzUWYGOo4HfopoyBaNmoY=",
        version = "v0.16.0",
    )
    go_repository(
        name = "com_github_armon_circbuf",
        importpath = "github.com/armon/circbuf",
        sum = "h1:7Ip0wMmLHLRJdrloDxZfhMm0xrLXZS8+COSu2bXmEQs=",
        version = "v0.0.0-20190214190532-5111143e8da2",
    )
    go_repository(
        name = "com_github_armon_consul_api",
        importpath = "github.com/armon/consul-api",
        sum = "h1:G1bPvciwNyF7IUmKXNt9Ak3m6u9DE1rF+RmtIkBpVdA=",
        version = "v0.0.0-20180202201655-eb2c6b5be1b6",
    )
    go_repository(
        name = "com_github_armon_go_metrics",
        importpath = "github.com/armon/go-metrics",
        sum = "h1:hR91U9KYmb6bLBYLQjyM+3j+rcd/UhE+G78SFnF8gJA=",
        version = "v0.4.1",
    )
    go_repository(
        name = "com_github_armon_go_radix",
        importpath = "github.com/armon/go-radix",
        sum = "h1:F4z6KzEeeQIMeLFa97iZU6vupzoecKdU5TX24SNppXI=",
        version = "v1.0.0",
    )
    go_repository(
        name = "com_github_armon_go_socks5",
        importpath = "github.com/armon/go-socks5",
        sum = "h1:0CwZNZbxp69SHPdPJAN/hZIm0C4OItdklCFmMRWYpio=",
        version = "v0.0.0-20160902184237-e75332964ef5",
    )
    go_repository(
        name = "com_github_asaskevich_govalidator",
        importpath = "github.com/asaskevich/govalidator",
        sum = "h1:DklsrG3dyBCFEj5IhUbnKptjxatkF07cF2ak3yi77so=",
        version = "v0.0.0-20230301143203-a9d515a09cc2",
    )
    go_repository(
        name = "com_github_ashanbrown_forbidigo",
        importpath = "github.com/ashanbrown/forbidigo",
        sum = "h1:VkYIwb/xxdireGAdJNZoo24O4lmnEWkactplBlWTShc=",
        version = "v1.3.0",
    )
    go_repository(
        name = "com_github_ashanbrown_makezero",
        importpath = "github.com/ashanbrown/makezero",
        sum = "h1:iCQ87C0V0vSyO+M9E/FZYbu65auqH0lnsOkf5FcB28s=",
        version = "v1.1.1",
    )
    go_repository(
        name = "com_github_aws_aws_sdk_go",
        importpath = "github.com/aws/aws-sdk-go",
        sum = "h1:bLnBVutuyCGYZgQlu3wiXOJXtgI7EIWAaDIqVVudF3w=",
        version = "v1.44.286",
    )
    go_repository(
        name = "com_github_aws_aws_sdk_go_v2",
        importpath = "github.com/aws/aws-sdk-go-v2",
        sum = "h1:+tefE750oAb7ZQGzla6bLkOwfcQCEtC5y2RqoqCeqKo=",
        version = "v1.18.1",
    )
    go_repository(
        name = "com_github_aws_aws_sdk_go_v2_aws_protocol_eventstream",
        importpath = "github.com/aws/aws-sdk-go-v2/aws/protocol/eventstream",
        sum = "h1:dK82zF6kkPeCo8J1e+tGx4JdvDIQzj7ygIoLg8WMuGs=",
        version = "v1.4.10",
    )
    go_repository(
        name = "com_github_aws_aws_sdk_go_v2_config",
        importpath = "github.com/aws/aws-sdk-go-v2/config",
        sum = "h1:Az9uLwmssTE6OGTpsFqOnaGpLnKDqNYOJzWuC6UAYzA=",
        version = "v1.18.27",
    )
    go_repository(
        name = "com_github_aws_aws_sdk_go_v2_credentials",
        importpath = "github.com/aws/aws-sdk-go-v2/credentials",
        sum = "h1:qmU+yhKmOCyujmuPY7tf5MxR/RKyZrOPO3V4DobiTUk=",
        version = "v1.13.26",
    )
    go_repository(
        name = "com_github_aws_aws_sdk_go_v2_feature_ec2_imds",
        importpath = "github.com/aws/aws-sdk-go-v2/feature/ec2/imds",
        sum = "h1:LxK/bitrAr4lnh9LnIS6i7zWbCOdMsfzKFBI6LUCS0I=",
        version = "v1.13.4",
    )
    go_repository(
        name = "com_github_aws_aws_sdk_go_v2_feature_rds_auth",
        importpath = "github.com/aws/aws-sdk-go-v2/feature/rds/auth",
        sum = "h1:2v4gCEM/SfIMZiMT8luKNmgrngfZo61YPENzedO22n0=",
        version = "v1.2.12",
    )
    go_repository(
        name = "com_github_aws_aws_sdk_go_v2_feature_s3_manager",
        importpath = "github.com/aws/aws-sdk-go-v2/feature/s3/manager",
        sum = "h1:4bh28MeeXoBFTjb0JjQ5sVatzlf5xA1DziV8mZed9v4=",
        version = "v1.11.70",
    )
    go_repository(
        name = "com_github_aws_aws_sdk_go_v2_internal_configsources",
        importpath = "github.com/aws/aws-sdk-go-v2/internal/configsources",
        sum = "h1:A5UqQEmPaCFpedKouS4v+dHCTUo2sKqhoKO9U5kxyWo=",
        version = "v1.1.34",
    )
    go_repository(
        name = "com_github_aws_aws_sdk_go_v2_internal_endpoints_v2",
        importpath = "github.com/aws/aws-sdk-go-v2/internal/endpoints/v2",
        sum = "h1:srIVS45eQuewqz6fKKu6ZGXaq6FuFg5NzgQBAM6g8Y4=",
        version = "v2.4.28",
    )
    go_repository(
        name = "com_github_aws_aws_sdk_go_v2_internal_ini",
        importpath = "github.com/aws/aws-sdk-go-v2/internal/ini",
        sum = "h1:LWA+3kDM8ly001vJ1X1waCuLJdtTl48gwkPKWy9sosI=",
        version = "v1.3.35",
    )
    go_repository(
        name = "com_github_aws_aws_sdk_go_v2_internal_v4a",
        importpath = "github.com/aws/aws-sdk-go-v2/internal/v4a",
        sum = "h1:wscW+pnn3J1OYnanMnza5ZVYXLX4cKk5rAvUAl4Qu+c=",
        version = "v1.0.26",
    )
    go_repository(
        name = "com_github_aws_aws_sdk_go_v2_service_internal_accept_encoding",
        importpath = "github.com/aws/aws-sdk-go-v2/service/internal/accept-encoding",
        sum = "h1:y2+VQzC6Zh2ojtV2LoC0MNwHWc6qXv/j2vrQtlftkdA=",
        version = "v1.9.11",
    )
    go_repository(
        name = "com_github_aws_aws_sdk_go_v2_service_internal_checksum",
        importpath = "github.com/aws/aws-sdk-go-v2/service/internal/checksum",
        sum = "h1:zZSLP3v3riMOP14H7b4XP0uyfREDQOYv2cqIrvTXDNQ=",
        version = "v1.1.29",
    )
    go_repository(
        name = "com_github_aws_aws_sdk_go_v2_service_internal_presigned_url",
        importpath = "github.com/aws/aws-sdk-go-v2/service/internal/presigned-url",
        sum = "h1:bkRyG4a929RCnpVSTvLM2j/T4ls015ZhhYApbmYs15s=",
        version = "v1.9.28",
    )
    go_repository(
        name = "com_github_aws_aws_sdk_go_v2_service_internal_s3shared",
        importpath = "github.com/aws/aws-sdk-go-v2/service/internal/s3shared",
        sum = "h1:dBL3StFxHtpBzJJ/mNEsjXVgfO+7jR0dAIEwLqMapEA=",
        version = "v1.14.3",
    )
    go_repository(
        name = "com_github_aws_aws_sdk_go_v2_service_s3",
        importpath = "github.com/aws/aws-sdk-go-v2/service/s3",
        sum = "h1:ya7fmrN2fE7s1P2gaPbNg5MTkERVWfsH8ToP1YC4Z9o=",
        version = "v1.35.0",
    )
    go_repository(
        name = "com_github_aws_aws_sdk_go_v2_service_sso",
        importpath = "github.com/aws/aws-sdk-go-v2/service/sso",
        sum = "h1:nneMBM2p79PGWBQovYO/6Xnc2ryRMw3InnDJq1FHkSY=",
        version = "v1.12.12",
    )
    go_repository(
        name = "com_github_aws_aws_sdk_go_v2_service_ssooidc",
        importpath = "github.com/aws/aws-sdk-go-v2/service/ssooidc",
        sum = "h1:2qTR7IFk7/0IN/adSFhYu9Xthr0zVFTgBrmPldILn80=",
        version = "v1.14.12",
    )
    go_repository(
        name = "com_github_aws_aws_sdk_go_v2_service_sts",
        importpath = "github.com/aws/aws-sdk-go-v2/service/sts",
        sum = "h1:XFJ2Z6sNUUcAz9poj+245DMkrHE4h2j5I9/xD50RHfE=",
        version = "v1.19.2",
    )
    go_repository(
        name = "com_github_aws_smithy_go",
        importpath = "github.com/aws/smithy-go",
        sum = "h1:hgz0X/DX0dGqTYpGALqXJoRKRj5oQ7150i5FdTePzO8=",
        version = "v1.13.5",
    )
    go_repository(
        name = "com_github_awslabs_soci_snapshotter",
        importpath = "github.com/awslabs/soci-snapshotter",
        patch_args = ["-p1"],
        patches = ["@{}//buildpatches:com_github_awslabs_soci_snapshotter.patch".format(workspace_name)],
        replace = "github.com/buildbuddy-io/soci-snapshotter",
        sum = "h1:skoAXrwJCa9YsOP/+ojXX2Wge/syyFRcP+imYwEGxWg=",
        version = "v0.0.8",
    )
    go_repository(
        name = "com_github_aymerick_douceur",
        importpath = "github.com/aymerick/douceur",
        sum = "h1:Mv+mAeH1Q+n9Fr+oyamOlAkUNPWPlA8PPGR0QAaYuPk=",
        version = "v0.2.0",
    )
    go_repository(
        name = "com_github_aymerick_raymond",
        importpath = "github.com/aymerick/raymond",
        sum = "h1:Ppm0npCCsmuR9oQaBtRuZcmILVE74aXE+AmrJj8L2ns=",
        version = "v2.0.3-0.20180322193309-b565731e1464+incompatible",
    )
    go_repository(
        name = "com_github_azure_azure_pipeline_go",
        importpath = "github.com/Azure/azure-pipeline-go",
        sum = "h1:7U9HBg1JFK3jHl5qmo4CTZKFTVgMwdFHMVtCdfBE21U=",
        version = "v0.2.3",
    )
    go_repository(
        name = "com_github_azure_azure_sdk_for_go",
        importpath = "github.com/Azure/azure-sdk-for-go",
        sum = "h1:KnPIugL51v3N3WwvaSmZbxukD1WuWXOiE9fRdu32f2I=",
        version = "v16.2.1+incompatible",
    )
    go_repository(
        name = "com_github_azure_azure_sdk_for_go_sdk_azcore",
        importpath = "github.com/Azure/azure-sdk-for-go/sdk/azcore",
        sum = "h1:8kDqDngH+DmVBiCtIjCFTGa7MBnsIOkF9IccInFEbjk=",
        version = "v1.6.0",
    )
    go_repository(
        name = "com_github_azure_azure_sdk_for_go_sdk_azidentity",
        importpath = "github.com/Azure/azure-sdk-for-go/sdk/azidentity",
        sum = "h1:vcYCAze6p19qBW7MhZybIsqD8sMV8js0NyQM8JDnVtg=",
        version = "v1.3.0",
    )
    go_repository(
        name = "com_github_azure_azure_sdk_for_go_sdk_internal",
        importpath = "github.com/Azure/azure-sdk-for-go/sdk/internal",
        sum = "h1:sXr+ck84g/ZlZUOZiNELInmMgOsuGwdjjVkEIde0OtY=",
        version = "v1.3.0",
    )
    go_repository(
        name = "com_github_azure_azure_storage_blob_go",
        importpath = "github.com/Azure/azure-storage-blob-go",
        sum = "h1:rXtgp8tN1p29GvpGgfJetavIG0V7OgcSXPpwp3tx6qk=",
        version = "v0.15.0",
    )
    go_repository(
        name = "com_github_azure_go_ansiterm",
        importpath = "github.com/Azure/go-ansiterm",
        sum = "h1:UQHMgLO+TxOElx5B5HZ4hJQsoJ/PvUvKRhJHDQXO8P8=",
        version = "v0.0.0-20210617225240-d185dfc1b5a1",
    )
    go_repository(
        name = "com_github_azure_go_autorest",
        importpath = "github.com/Azure/go-autorest",
        sum = "h1:V5VMDjClD3GiElqLWO7mz2MxNAK/vTfRHdAubSIPRgs=",
        version = "v14.2.0+incompatible",
    )
    go_repository(
        name = "com_github_azure_go_autorest_autorest",
        importpath = "github.com/Azure/go-autorest/autorest",
        sum = "h1:90Y4srNYrwOtAgVo3ndrQkTYn6kf1Eg/AjTFJ8Is2aM=",
        version = "v0.11.18",
    )
    go_repository(
        name = "com_github_azure_go_autorest_autorest_adal",
        importpath = "github.com/Azure/go-autorest/autorest/adal",
        sum = "h1:Mp5hbtOePIzM8pJVRa3YLrWWmZtoxRXqUEzCfJt3+/Q=",
        version = "v0.9.13",
    )
    go_repository(
        name = "com_github_azure_go_autorest_autorest_date",
        importpath = "github.com/Azure/go-autorest/autorest/date",
        sum = "h1:7gUk1U5M/CQbp9WoqinNzJar+8KY+LPI6wiWrP/myHw=",
        version = "v0.3.0",
    )
    go_repository(
        name = "com_github_azure_go_autorest_autorest_mocks",
        importpath = "github.com/Azure/go-autorest/autorest/mocks",
        sum = "h1:K0laFcLE6VLTOwNgSxaGbUcLPuGXlNkbVvq4cW4nIHk=",
        version = "v0.4.1",
    )
    go_repository(
        name = "com_github_azure_go_autorest_logger",
        importpath = "github.com/Azure/go-autorest/logger",
        sum = "h1:IG7i4p/mDa2Ce4TRyAO8IHnVhAVF3RFU+ZtXWSmf4Tg=",
        version = "v0.2.1",
    )
    go_repository(
        name = "com_github_azure_go_autorest_tracing",
        importpath = "github.com/Azure/go-autorest/tracing",
        sum = "h1:TYi4+3m5t6K48TGI9AUdb+IzbnSxvnvUMfuitfgcfuo=",
        version = "v0.6.0",
    )
    go_repository(
        name = "com_github_azuread_microsoft_authentication_library_for_go",
        importpath = "github.com/AzureAD/microsoft-authentication-library-for-go",
        sum = "h1:OBhqkivkhkMqLPymWEppkm7vgPQY2XsHoEkaMQ0AdZY=",
        version = "v1.0.0",
    )
    go_repository(
        name = "com_github_bazelbuild_bazel_gazelle",
        importpath = "github.com/bazelbuild/bazel-gazelle",
        sum = "h1:ROyUyUHzoEdvoOs1e0haxJx1l5EjZX6AOqiKdVlaBbg=",
        version = "v0.31.1",
    )
    go_repository(
        name = "com_github_bazelbuild_bazelisk",
        build_file_generation = "on",
        importpath = "github.com/bazelbuild/bazelisk",
        sum = "h1:TDt+a1PYrnBF9on3WRJUisXXFhCMrhcNo8OebyS5Q34=",
        version = "v1.17.0",
    )
    go_repository(
        name = "com_github_bazelbuild_buildtools",
        importpath = "github.com/bazelbuild/buildtools",
        patch_args = ["-p1"],
        patch_tool = "patch --ignore-whitespace",
        patches = ["@{}//buildpatches:buildifier.patch".format(workspace_name)],
        sum = "h1:2Gc2Q6hVR1SJ8bBI9Ybzoggp8u/ED2WkM4MfvEIn9+c=",
        version = "v0.0.0-20231115204819-d4c9dccdfbb1",
    )
    go_repository(
        name = "com_github_bazelbuild_rules_go",
        importpath = "github.com/bazelbuild/rules_go",
        sum = "h1:+JfzEgvtYJ/cQVPWPdyMEXheRaSb/zCKy/uHl5bPqwk=",
        version = "v0.40.1",
    )
    go_repository(
        name = "com_github_bazelbuild_rules_webtesting",
        importpath = "github.com/bazelbuild/rules_webtesting",
        sum = "h1:zmBkl2nxjRojoW9PtGVEtW/91kHieotlD7cL9vFq06c=",
        version = "v0.0.0-20210910170740-6b2ef24cfe95",
    )
    go_repository(
        name = "com_github_bduffany_godemon",
        importpath = "github.com/bduffany/godemon",
        sum = "h1:Th4pNly+xoH2szOq4aA+uAFmg5h37BCyq3pFqnZGJ70=",
        version = "v0.0.0-20221115232931-09721d48e30e",
    )
    go_repository(
        name = "com_github_beevik_etree",
        importpath = "github.com/beevik/etree",
        sum = "h1:l7WETslUG/T+xOPs47dtd6jov2Ii/8/OjCldk5fYfQw=",
        version = "v1.2.0",
    )
    go_repository(
        name = "com_github_benbjohnson_clock",
        importpath = "github.com/benbjohnson/clock",
        sum = "h1:Q92kusRqC1XV2MjkWETPvjJVqKetz1OzxZB7mHJLju8=",
        version = "v1.1.0",
    )
    go_repository(
        name = "com_github_beorn7_perks",
        importpath = "github.com/beorn7/perks",
        sum = "h1:VlbKKnNfV8bJzeqoa4cOKqO6bYr3WgKZxO8Z16+hsOM=",
        version = "v1.0.1",
    )
    go_repository(
        name = "com_github_bgentry_go_netrc",
        importpath = "github.com/bgentry/go-netrc",
        sum = "h1:xDfNPAt8lFiC1UJrqV3uuy861HCTo708pDMbjHHdCas=",
        version = "v0.0.0-20140422174119-9fd32a8b3d3d",
    )
    go_repository(
        name = "com_github_bgentry_speakeasy",
        importpath = "github.com/bgentry/speakeasy",
        sum = "h1:ByYyxL9InA1OWqxJqqp2A5pYHUrCiAL6K3J+LKSsQkY=",
        version = "v0.1.0",
    )
    go_repository(
        name = "com_github_bitly_go_simplejson",
        importpath = "github.com/bitly/go-simplejson",
        sum = "h1:6IH+V8/tVMab511d5bn4M7EwGXZf9Hj6i2xSwkNEM+Y=",
        version = "v0.5.0",
    )
    go_repository(
        name = "com_github_bits_and_blooms_bitset",
        importpath = "github.com/bits-and-blooms/bitset",
        sum = "h1:Kn4yilvwNtMACtf1eYDlG8H77R07mZSPbMjLyS07ChA=",
        version = "v1.2.0",
    )
    go_repository(
        name = "com_github_bkaradzic_go_lz4",
        importpath = "github.com/bkaradzic/go-lz4",
        sum = "h1:RXc4wYsyz985CkXXeX04y4VnZFGG8Rd43pRaHsOXAKk=",
        version = "v1.0.0",
    )
    go_repository(
        name = "com_github_bketelsen_crypt",
        importpath = "github.com/bketelsen/crypt",
        sum = "h1:+0HFd5KSZ/mm3JmhmrDukiId5iR6w4+BdFtfSy4yWIc=",
        version = "v0.0.3-0.20200106085610-5cbc8cc4026c",
    )
    go_repository(
        name = "com_github_bkielbasa_cyclop",
        importpath = "github.com/bkielbasa/cyclop",
        sum = "h1:7Jmnh0yL2DjKfw28p86YTd/B4lRGcNuu12sKE35sM7A=",
        version = "v1.2.0",
    )
    go_repository(
        name = "com_github_blang_semver",
        importpath = "github.com/blang/semver",
        sum = "h1:cQNTCjp13qL8KC3Nbxr/y2Bqb63oX6wdnnjpJbkM4JQ=",
        version = "v3.5.1+incompatible",
    )
    go_repository(
        name = "com_github_blang_semver_v4",
        importpath = "github.com/blang/semver/v4",
        sum = "h1:1PFHFE6yCCTv8C1TeyNNarDzntLi7wMI5i/pzqYIsAM=",
        version = "v4.0.0",
    )
    go_repository(
        name = "com_github_blizzy78_varnamelen",
        importpath = "github.com/blizzy78/varnamelen",
        sum = "h1:oqSblyuQvFsW1hbBHh1zfwrKe3kcSj0rnXkKzsQ089M=",
        version = "v0.8.0",
    )
    go_repository(
        name = "com_github_bmatcuk_doublestar_v4",
        importpath = "github.com/bmatcuk/doublestar/v4",
        sum = "h1:HTuxyug8GyFbRkrffIpzNCSK4luc0TY3wzXvzIZhEXc=",
        version = "v4.6.0",
    )
    go_repository(
        name = "com_github_bmizerany_assert",
        importpath = "github.com/bmizerany/assert",
        sum = "h1:DDGfHa7BWjL4YnC6+E63dPcxHo2sUxDIu8g3QgEJdRY=",
        version = "v0.0.0-20160611221934-b7ed37b82869",
    )
    go_repository(
        name = "com_github_bojand_ghz",
        importpath = "github.com/bojand/ghz",
        sum = "h1:dTMxg+tUcLMw8BYi7vQPjXsrM2DJ20ns53hz1am1SbQ=",
        version = "v0.117.0",
    )
    go_repository(
        name = "com_github_bojand_hri",
        importpath = "github.com/bojand/hri",
        sum = "h1:OIv6AtbPjYv9A7qjUqylU11mbcP610JWsWCwvpc3w3U=",
        version = "v1.1.0",
    )
    go_repository(
        name = "com_github_bombsimon_wsl_v3",
        importpath = "github.com/bombsimon/wsl/v3",
        sum = "h1:Mka/+kRLoQJq7g2rggtgQsjuI/K5Efd87WX96EWFxjM=",
        version = "v3.3.0",
    )
    go_repository(
        name = "com_github_boombuler_barcode",
        importpath = "github.com/boombuler/barcode",
        sum = "h1:NDBbPmhS+EqABEs5Kg3n/5ZNjy73Pz7SIV+KCeqyXcs=",
        version = "v1.0.1",
    )
    go_repository(
        name = "com_github_bradfitz_gomemcache",
        importpath = "github.com/bradfitz/gomemcache",
        sum = "h1:Dr+ezPI5ivhMn/3WOoB86XzMhie146DNaBbhaQWZHMY=",
        version = "v0.0.0-20230611145640-acc696258285",
    )
    go_repository(
        name = "com_github_bradleyfalzon_ghinstallation_v2",
        importpath = "github.com/bradleyfalzon/ghinstallation/v2",
        sum = "h1:tXKVfhE7FcSkhkv0UwkLvPDeZ4kz6OXd0PKPlFqf81M=",
        version = "v2.0.4",
    )
    go_repository(
        name = "com_github_breml_bidichk",
        importpath = "github.com/breml/bidichk",
        sum = "h1:qe6ggxpTfA8E75hdjWPZ581sY3a2lnl0IRxLQFelECI=",
        version = "v0.2.3",
    )
    go_repository(
        name = "com_github_bshuster_repo_logrus_logstash_hook",
        importpath = "github.com/bshuster-repo/logrus-logstash-hook",
        sum = "h1:pgAtgj+A31JBVtEHu2uHuEx0n+2ukqUJnS2vVe5pQNA=",
        version = "v0.4.1",
    )
    go_repository(
        name = "com_github_bufbuild_protocompile",
        importpath = "github.com/bufbuild/protocompile",
        sum = "h1:mixz5lJX4Hiz4FpqFREJHIXLfaLBntfaJv1h+/jS+Qg=",
        version = "v0.5.1",
    )
    go_repository(
        name = "com_github_buger_jsonparser",
        importpath = "github.com/buger/jsonparser",
        sum = "h1:2PnMjfWD7wBILjqQbt530v576A/cAbQvEW9gGIpYMUs=",
        version = "v1.1.1",
    )
    go_repository(
        name = "com_github_bugsnag_bugsnag_go",
        importpath = "github.com/bugsnag/bugsnag-go",
        sum = "h1:rFt+Y/IK1aEZkEHchZRSq9OQbsSzIT/OrI8YFFmRIng=",
        version = "v0.0.0-20141110184014-b1d153021fcd",
    )
    go_repository(
        name = "com_github_bugsnag_osext",
        importpath = "github.com/bugsnag/osext",
        sum = "h1:otBG+dV+YK+Soembjv71DPz3uX/V/6MMlSyD9JBQ6kQ=",
        version = "v0.0.0-20130617224835-0dd3f918b21b",
    )
    go_repository(
        name = "com_github_bugsnag_panicwrap",
        importpath = "github.com/bugsnag/panicwrap",
        sum = "h1:nvj0OLI3YqYXer/kZD8Ri1aaunCxIEsOst1BVJswV0o=",
        version = "v0.0.0-20151223152923-e2c28503fcd0",
    )
    go_repository(
        name = "com_github_buildbuddy_io_tensorflow_proto",
        importpath = "github.com/buildbuddy-io/tensorflow-proto",
        sum = "h1:LcKnQdAYrT3LOZt0mTgw6uiEi7QVkH75cCxPj+AbkLA=",
        version = "v0.0.0-20220908151343-929b41ab4dc6",
    )
    go_repository(
        name = "com_github_buildkite_terminal_to_html_v3",
        importpath = "github.com/buildkite/terminal-to-html/v3",
        replace = "github.com/buildbuddy-io/terminal-to-html/v3",
        sum = "h1:XMnC81zIjWBw5SRc/TqPOP4vHPftVhdNl5azJrOwz+Y=",
        version = "v3.7.0-patched-1",
    )
    go_repository(
        name = "com_github_burntsushi_toml",
        importpath = "github.com/BurntSushi/toml",
        sum = "h1:o7IhLm0Msx3BaB+n3Ag7L8EVlByGnpq14C4YWiu/gL8=",
        version = "v1.3.2",
    )
    go_repository(
        name = "com_github_burntsushi_xgb",
        importpath = "github.com/BurntSushi/xgb",
        sum = "h1:1BDTz0u9nC3//pOCMdNH+CiXJVYJh5UQNCOBG7jbELc=",
        version = "v0.0.0-20160522181843-27f122750802",
    )
    go_repository(
        name = "com_github_burntsushi_xgbutil",
        importpath = "github.com/BurntSushi/xgbutil",
        sum = "h1:4ZrkT/RzpnROylmoQL57iVUL57wGKTR5O6KpVnbm2tA=",
        version = "v0.0.0-20160919175755-f7c97cef3b4e",
    )
    go_repository(
        name = "com_github_butuzov_ireturn",
        importpath = "github.com/butuzov/ireturn",
        sum = "h1:QvrO2QF2+/Cx1WA/vETCIYBKtRjc30vesdoPUNo1EbY=",
        version = "v0.1.1",
    )
    go_repository(
        name = "com_github_bwesterb_go_ristretto",
        importpath = "github.com/bwesterb/go-ristretto",
        sum = "h1:1w53tCkGhCQ5djbat3+MH0BAQ5Kfgbt56UZQ/JMzngw=",
        version = "v1.2.3",
    )
    go_repository(
        name = "com_github_cavaliergopher_cpio",
        importpath = "github.com/cavaliergopher/cpio",
        sum = "h1:KQFSeKmZhv0cr+kawA3a0xTQCU4QxXF1vhU7P7av2KM=",
        version = "v1.0.1",
    )
    go_repository(
        name = "com_github_cenkalti_backoff_v3",
        importpath = "github.com/cenkalti/backoff/v3",
        sum = "h1:ske+9nBpD9qZsTBoF41nW5L+AIuFBKMeze18XQ3eG1c=",
        version = "v3.0.0",
    )
    go_repository(
        name = "com_github_cenkalti_backoff_v4",
        importpath = "github.com/cenkalti/backoff/v4",
        sum = "h1:y4OZtCnogmCPw98Zjyt5a6+QwPLGkiQsYW5oUqylYbM=",
        version = "v4.2.1",
    )
    go_repository(
        name = "com_github_census_instrumentation_opencensus_proto",
        build_directives = [
            "gazelle:resolve go github.com/census-instrumentation/opencensus-proto/gen-go/resource/v1 //gen-go/resource/v1:resource",
        ],
        importpath = "github.com/census-instrumentation/opencensus-proto",
        sum = "h1:iKLQ0xPNFxR/2hzXZMrBo8f1j86j5WHzznCCQxV/b8g=",
        version = "v0.4.1",
    )
    go_repository(
        name = "com_github_certifi_gocertifi",
        importpath = "github.com/certifi/gocertifi",
        sum = "h1:uH66TXeswKn5PW5zdZ39xEwfS9an067BirqA+P4QaLI=",
        version = "v0.0.0-20200922220541-2c3bb06c6054",
    )
    go_repository(
        name = "com_github_cespare_xxhash",
        importpath = "github.com/cespare/xxhash",
        sum = "h1:a6HrQnmkObjyL+Gs60czilIUGqrzKutQD6XZog3p+ko=",
        version = "v1.1.0",
    )
    go_repository(
        name = "com_github_cespare_xxhash_v2",
        importpath = "github.com/cespare/xxhash/v2",
        sum = "h1:DC2CZ1Ep5Y4k3ZQ899DldepgrayRUGE6BBZ/cd9Cj44=",
        version = "v2.2.0",
    )
    go_repository(
        name = "com_github_charithe_durationcheck",
        importpath = "github.com/charithe/durationcheck",
        sum = "h1:mPP4ucLrf/rKZiIG/a9IPXHGlh8p4CzgpyTy6EEutYk=",
        version = "v0.0.9",
    )
    go_repository(
        name = "com_github_charmbracelet_lipgloss",
        importpath = "github.com/charmbracelet/lipgloss",
        sum = "h1:768h64EFkGUr8V5yAKV7/Ta0NiVceiPaV+PphaW1K9g=",
        version = "v0.4.0",
    )
    go_repository(
        name = "com_github_chavacava_garif",
        importpath = "github.com/chavacava/garif",
        sum = "h1:tFXjAxje9thrTF4h57Ckik+scJjTWdwAtZqZPtOT48M=",
        version = "v0.0.0-20220316182200-5cad0b5181d4",
    )
    go_repository(
        name = "com_github_checkpoint_restore_go_criu_v4",
        importpath = "github.com/checkpoint-restore/go-criu/v4",
        sum = "h1:WW2B2uxx9KWF6bGlHqhm8Okiafwwx7Y2kcpn8lCpjgo=",
        version = "v4.1.0",
    )
    go_repository(
        name = "com_github_checkpoint_restore_go_criu_v5",
        importpath = "github.com/checkpoint-restore/go-criu/v5",
        sum = "h1:wpFFOoomK3389ue2lAb0Boag6XPht5QYpipxmSNL4d8=",
        version = "v5.3.0",
    )
    go_repository(
        name = "com_github_chzyer_logex",
        importpath = "github.com/chzyer/logex",
        sum = "h1:XHDu3E6q+gdHgsdTPH6ImJMIp436vR6MPtH8gP05QzM=",
        version = "v1.2.1",
    )
    go_repository(
        name = "com_github_chzyer_readline",
        importpath = "github.com/chzyer/readline",
        sum = "h1:upd/6fQk4src78LMRzh5vItIt361/o4uq553V8B5sGI=",
        version = "v1.5.1",
    )
    go_repository(
        name = "com_github_chzyer_test",
        importpath = "github.com/chzyer/test",
        sum = "h1:p3BQDXSxOhOG0P9z6/hGnII4LGiEPOYBhs8asl/fC04=",
        version = "v1.0.0",
    )
    go_repository(
        name = "com_github_cilium_ebpf",
        importpath = "github.com/cilium/ebpf",
        sum = "h1:nk5HPMeoBXtOzbkZBWym+ZWq1GIiHUsBFXxwewXAHLQ=",
        version = "v0.10.0",
    )
    go_repository(
        name = "com_github_circonus_labs_circonus_gometrics",
        importpath = "github.com/circonus-labs/circonus-gometrics",
        sum = "h1:C29Ae4G5GtYyYMm1aztcyj/J5ckgJm2zwdDajFbx1NY=",
        version = "v2.3.1+incompatible",
    )
    go_repository(
        name = "com_github_circonus_labs_circonusllhist",
        importpath = "github.com/circonus-labs/circonusllhist",
        sum = "h1:TJH+oke8D16535+jHExHj4nQvzlZrj7ug5D7I/orNUA=",
        version = "v0.1.3",
    )
    go_repository(
        name = "com_github_clickhouse_ch_go",
        importpath = "github.com/ClickHouse/ch-go",
        sum = "h1:X/QmUmFhpUvLgPSQb7fWOSi1wvqGn6tJ7w2a59c4xsg=",
        version = "v0.57.0",
    )
    go_repository(
        name = "com_github_clickhouse_clickhouse_go",
        importpath = "github.com/ClickHouse/clickhouse-go",
        sum = "h1:cKjXeYLNWVJIx2J1K6H2CqyRmfwVJVY1OV1coaaFcI0=",
        version = "v1.5.4",
    )
    go_repository(
        name = "com_github_clickhouse_clickhouse_go_v2",
        importpath = "github.com/ClickHouse/clickhouse-go/v2",
        sum = "h1:WCnusqEeCO/9sLFVIv57le/O1ydUb+x9+SYYhJ11fsY=",
        version = "v2.10.1",
    )
    go_repository(
        name = "com_github_client9_misspell",
        importpath = "github.com/client9/misspell",
        sum = "h1:ta993UF76GwbvJcIo3Y68y/M3WxlpEHPWIGDkJYwzJI=",
        version = "v0.3.4",
    )
    go_repository(
        name = "com_github_cloudflare_circl",
        importpath = "github.com/cloudflare/circl",
        patch_args = ["-p1"],
        patches = ["@{}//buildpatches:cloudflare_circl.patch".format(workspace_name)],
        sum = "h1:fE/Qz0QdIGqeWfnwq0RE0R7MI51s0M2E4Ga9kq5AEMs=",
        version = "v1.3.3",
    )
    go_repository(
        name = "com_github_cloudflare_golz4",
        importpath = "github.com/cloudflare/golz4",
        sum = "h1:F1EaeKL/ta07PY/k9Os/UFtwERei2/XzGemhpGnBKNg=",
        version = "v0.0.0-20150217214814-ef862a3cdc58",
    )
    go_repository(
        name = "com_github_cloudykit_fastprinter",
        importpath = "github.com/CloudyKit/fastprinter",
        sum = "h1:sR+/8Yb4slttB4vD+b9btVEnWgL3Q00OBTzVT8B9C0c=",
        version = "v0.0.0-20200109182630-33d98a066a53",
    )
    go_repository(
        name = "com_github_cloudykit_jet",
        importpath = "github.com/CloudyKit/jet",
        sum = "h1:rZgFj+Gtf3NMi/U5FvCvhzaxzW/TaPYgUYx3bAPz9DE=",
        version = "v2.1.3-0.20180809161101-62edd43e4f88+incompatible",
    )
    go_repository(
        name = "com_github_cloudykit_jet_v6",
        importpath = "github.com/CloudyKit/jet/v6",
        sum = "h1:EpcZ6SR9n28BUGtNJSvlBqf90IpjeFr36Tizxhn/oME=",
        version = "v6.2.0",
    )
    go_repository(
        name = "com_github_cncf_udpa_go",
        importpath = "github.com/cncf/udpa/go",
        sum = "h1:QQ3GSy+MqSHxm/d8nCtnAiZdYFd45cYZPs8vOOIYKfk=",
        version = "v0.0.0-20220112060539-c52dc94e7fbe",
    )
    go_repository(
        name = "com_github_cncf_xds_go",
        importpath = "github.com/cncf/xds/go",
        sum = "h1:/inchEIKaYC1Akx+H+gqO04wryn5h75LSazbRlnya1k=",
        version = "v0.0.0-20230607035331-e9ce68804cb4",
    )
    go_repository(
        name = "com_github_cockroachdb_apd",
        importpath = "github.com/cockroachdb/apd",
        sum = "h1:3LFP3629v+1aKXU5Q37mxmRxX/pIu1nijXydLShEq5I=",
        version = "v1.1.0",
    )
    go_repository(
        name = "com_github_cockroachdb_datadriven",
        importpath = "github.com/cockroachdb/datadriven",
        sum = "h1:H9MtNqVoVhvd9nCBwOyDjUEdZCREqbIdCJD93PBm/jA=",
        version = "v1.0.2",
    )
    go_repository(
        name = "com_github_cockroachdb_errors",
        build_file_proto_mode = "disable_global",
        importpath = "github.com/cockroachdb/errors",
        sum = "h1:lfxS8zZz1+OjtV4MtNWgboi/W5tyLEB6VQZBXN+0VUU=",
        version = "v1.10.0",
    )
    go_repository(
        name = "com_github_cockroachdb_logtags",
        importpath = "github.com/cockroachdb/logtags",
        sum = "h1:r6VH0faHjZeQy818SGhaone5OnYfxFR/+AzdY3sf5aE=",
        version = "v0.0.0-20230118201751-21c54148d20b",
    )
    go_repository(
        name = "com_github_cockroachdb_pebble",
        importpath = "github.com/cockroachdb/pebble",
        sum = "h1:pwyQPbghSh6PC4MgXNvMZjf19LTugkIIPUSRzAD5LEE=",
        version = "v0.0.0-20221207173255-0f086d933dac",
    )
    go_repository(
        name = "com_github_cockroachdb_redact",
        importpath = "github.com/cockroachdb/redact",
        sum = "h1:u1PMllDkdFfPWaNGMyLD1+so+aq3uUItthCFqzwPJ30=",
        version = "v1.1.5",
    )
    go_repository(
        name = "com_github_cockroachdb_sentry_go",
        importpath = "github.com/cockroachdb/sentry-go",
        sum = "h1:IKgmqgMQlVJIZj19CdocBeSfSaiCbEBZGKODaixqtHM=",
        version = "v0.6.1-cockroachdb.2",
    )
    go_repository(
        name = "com_github_codegangsta_inject",
        importpath = "github.com/codegangsta/inject",
        sum = "h1:sDMmm+q/3+BukdIpxwO365v/Rbspp2Nt5XntgQRXq8Q=",
        version = "v0.0.0-20150114235600-33e0aa1cb7c0",
    )
    go_repository(
        name = "com_github_container_orchestrated_devices_container_device_interface",
        importpath = "github.com/container-orchestrated-devices/container-device-interface",
        sum = "h1:PqQGqJqQttMP5oJ/qNGEg8JttlHqGY3xDbbcKb5T9E8=",
        version = "v0.5.4",
    )
    go_repository(
        name = "com_github_containerd_aufs",
        importpath = "github.com/containerd/aufs",
        sum = "h1:2oeJiwX5HstO7shSrPZjrohJZLzK36wvpdmzDRkL/LY=",
        version = "v1.0.0",
    )
    go_repository(
        name = "com_github_containerd_btrfs",
        importpath = "github.com/containerd/btrfs",
        sum = "h1:osn1exbzdub9L5SouXO5swW4ea/xVdJZ3wokxN5GrnA=",
        version = "v1.0.0",
    )
    go_repository(
        name = "com_github_containerd_btrfs_v2",
        importpath = "github.com/containerd/btrfs/v2",
        sum = "h1:FN4wsx7KQrYoLXN7uLP0vBV4oVWHOIKDRQ1G2Z0oL5M=",
        version = "v2.0.0",
    )
    go_repository(
        name = "com_github_containerd_cgroups",
        importpath = "github.com/containerd/cgroups",
        sum = "h1:v8rEWFl6EoqHB+swVNjVoCJE8o3jX7e8nqBGPLaDFBM=",
        version = "v1.1.0",
    )
    go_repository(
        name = "com_github_containerd_cgroups_v3",
        importpath = "github.com/containerd/cgroups/v3",
        sum = "h1:4hfGvu8rfGIwVIDd+nLzn/B9ZXx4BcCjzt5ToenJRaE=",
        version = "v3.0.1",
    )
    go_repository(
        name = "com_github_containerd_console",
        importpath = "github.com/containerd/console",
        sum = "h1:lIr7SlA5PxZyMV30bDW0MGbiOPXwc63yRuCP0ARubLw=",
        version = "v1.0.3",
    )
    go_repository(
        name = "com_github_containerd_containerd",
        build_file_proto_mode = "disable_global",
        importpath = "github.com/containerd/containerd",
        sum = "h1:UF2gdONnxO8I6byZXDi5sXWiWvlW3D/sci7dTQimEJo=",
        version = "v1.7.2",
    )
    go_repository(
        name = "com_github_containerd_continuity",
        importpath = "github.com/containerd/continuity",
        sum = "h1:wQnVrjIyQ8vhU2sgOiL5T07jo+ouqc2bnKsv5/EqGhU=",
        version = "v0.4.1",
    )
    go_repository(
        name = "com_github_containerd_fifo",
        importpath = "github.com/containerd/fifo",
        sum = "h1:4I2mbh5stb1u6ycIABlBw9zgtlK8viPI9QkQNRQEEmY=",
        version = "v1.1.0",
    )
    go_repository(
        name = "com_github_containerd_go_cni",
        importpath = "github.com/containerd/go-cni",
        sum = "h1:ORi7P1dYzCwVM6XPN4n3CbkuOx/NZ2DOqy+SHRdo9rU=",
        version = "v1.1.9",
    )
    go_repository(
        name = "com_github_containerd_go_runc",
        importpath = "github.com/containerd/go-runc",
        sum = "h1:oU+lLv1ULm5taqgV/CJivypVODI4SUz1znWjv3nNYS0=",
        version = "v1.0.0",
    )
    go_repository(
        name = "com_github_containerd_imgcrypt",
        importpath = "github.com/containerd/imgcrypt",
        sum = "h1:WSf9o9EQ0KGHiUx2ESFZ+PKf4nxK9BcvV/nJDX8RkB4=",
        version = "v1.1.7",
    )
    go_repository(
        name = "com_github_containerd_nri",
        importpath = "github.com/containerd/nri",
        sum = "h1:2ZM4WImye1ypSnE7COjOvPAiLv84kaPILBDvb1tbDK8=",
        version = "v0.3.0",
    )
    go_repository(
        name = "com_github_containerd_stargz_snapshotter_estargz",
        importpath = "github.com/containerd/stargz-snapshotter/estargz",
        sum = "h1:OqlDCK3ZVUO6C3B/5FSkDwbkEETK84kQgEeFwDC+62k=",
        version = "v0.14.3",
    )
    go_repository(
        name = "com_github_containerd_ttrpc",
        importpath = "github.com/containerd/ttrpc",
        sum = "h1:9vqZr0pxwOF5koz6N0N3kJ0zDHokrcPxIR/ZR2YFtOs=",
        version = "v1.2.2",
    )
    go_repository(
        name = "com_github_containerd_typeurl",
        importpath = "github.com/containerd/typeurl",
        sum = "h1:Chlt8zIieDbzQFzXzAeBEF92KhExuE4p9p92/QmY7aY=",
        version = "v1.0.2",
    )
    go_repository(
        name = "com_github_containerd_typeurl_v2",
        importpath = "github.com/containerd/typeurl/v2",
        sum = "h1:3Q4Pt7i8nYwy2KmQWIw2+1hTvwTE/6w9FqcttATPO/4=",
        version = "v2.1.1",
    )
    go_repository(
        name = "com_github_containerd_zfs",
        importpath = "github.com/containerd/zfs",
        sum = "h1:cXLJbx+4Jj7rNsTiqVfm6i+RNLx6FFA2fMmDlEf+Wm8=",
        version = "v1.0.0",
    )
    go_repository(
        name = "com_github_containernetworking_cni",
        importpath = "github.com/containernetworking/cni",
        sum = "h1:wtRGZVv7olUHMOqouPpn3cXJWpJgM6+EUl31EQbXALQ=",
        version = "v1.1.2",
    )
    go_repository(
        name = "com_github_containernetworking_plugins",
        importpath = "github.com/containernetworking/plugins",
        sum = "h1:QVNXMT6XloyMUoO2wUOqWTC1hWFV62Q6mVDp5H1HnjM=",
        version = "v1.3.0",
    )
    go_repository(
        name = "com_github_containers_ocicrypt",
        importpath = "github.com/containers/ocicrypt",
        sum = "h1:uoG52u2e91RE4UqmBICZY8dNshgfvkdl3BW6jnxiFaI=",
        version = "v1.1.6",
    )
    go_repository(
        name = "com_github_coreos_bbolt",
        importpath = "github.com/coreos/bbolt",
        sum = "h1:wZwiHHUieZCquLkDL0B8UhzreNWsPHooDAG3q34zk0s=",
        version = "v1.3.2",
    )
    go_repository(
        name = "com_github_coreos_etcd",
        importpath = "github.com/coreos/etcd",
        sum = "h1:8F3hqu9fGYLBifCmRCJsicFqDx/D68Rt3q1JMazcgBQ=",
        version = "v3.3.13+incompatible",
    )
    go_repository(
        name = "com_github_coreos_go_etcd",
        importpath = "github.com/coreos/go-etcd",
        sum = "h1:bXhRBIXoTm9BYHS3gE0TtQuyNZyeEMux2sDi4oo5YOo=",
        version = "v2.0.0+incompatible",
    )
    go_repository(
        name = "com_github_coreos_go_iptables",
        importpath = "github.com/coreos/go-iptables",
        sum = "h1:is9qnZMPYjLd8LYqmm/qlE+wwEgJIkTYdhV3rfZo4jk=",
        version = "v0.6.0",
    )
    go_repository(
        name = "com_github_coreos_go_oidc",
        importpath = "github.com/coreos/go-oidc",
        sum = "h1:mh48q/BqXqgjVHpy2ZY7WnWAbenxRjsz9N1i1YxjHAk=",
        version = "v2.2.1+incompatible",
    )
    go_repository(
        name = "com_github_coreos_go_semver",
        importpath = "github.com/coreos/go-semver",
        sum = "h1:wkHLiw0WNATZnSG7epLsujiMCgPAc9xhjJ4tgnAxmfM=",
        version = "v0.3.0",
    )
    go_repository(
        name = "com_github_coreos_go_systemd",
        importpath = "github.com/coreos/go-systemd",
        sum = "h1:JOrtw2xFKzlg+cbHpyrpLDmnN1HqhBfnX7WDiW7eG2c=",
        version = "v0.0.0-20190719114852-fd7a80b32e1f",
    )
    go_repository(
        name = "com_github_coreos_go_systemd_v22",
        importpath = "github.com/coreos/go-systemd/v22",
        sum = "h1:RrqgGjYQKalulkV8NGVIfkXQf6YYmOyiJKk8iXXhfZs=",
        version = "v22.5.0",
    )
    go_repository(
        name = "com_github_coreos_pkg",
        importpath = "github.com/coreos/pkg",
        sum = "h1:lBNOc5arjvs8E5mO2tbpBpLoyyu8B6e44T7hJy6potg=",
        version = "v0.0.0-20180928190104-399ea9e2e55f",
    )
    go_repository(
        name = "com_github_cpuguy83_go_md2man",
        importpath = "github.com/cpuguy83/go-md2man",
        sum = "h1:BSKMNlYxDvnunlTymqtgONjNnaRV1sTpcovwwjF22jk=",
        version = "v1.0.10",
    )
    go_repository(
        name = "com_github_cpuguy83_go_md2man_v2",
        importpath = "github.com/cpuguy83/go-md2man/v2",
        sum = "h1:p1EgwI/C7NhT0JmVkwCD2ZBK8j4aeHQX2pMHHBfMQ6w=",
        version = "v2.0.2",
    )
    go_repository(
        name = "com_github_creack_pty",
        importpath = "github.com/creack/pty",
        sum = "h1:n56/Zwd5o6whRC5PMGretI4IdRLlmBXYNjScPaBgsbY=",
        version = "v1.1.18",
    )
    go_repository(
        name = "com_github_crewjam_httperr",
        importpath = "github.com/crewjam/httperr",
        sum = "h1:b2BfXR8U3AlIHwNeFFvZ+BV1LFvKLlzMjzaTnZMybNo=",
        version = "v0.2.0",
    )
    go_repository(
        name = "com_github_crewjam_saml",
        importpath = "github.com/crewjam/saml",
        sum = "h1:g9FBNx62osKusnFzs3QTN5L9CVA/Egfgm+stJShzw/c=",
        version = "v0.4.14",
    )
    go_repository(
        name = "com_github_cyphar_filepath_securejoin",
        importpath = "github.com/cyphar/filepath-securejoin",
        sum = "h1:YX6ebbZCZP7VkM3scTTokDgBL2TY741X51MTk3ycuNI=",
        version = "v0.2.3",
    )
    go_repository(
        name = "com_github_d2g_dhcp4",
        importpath = "github.com/d2g/dhcp4",
        sum = "h1:Xo2rK1pzOm0jO6abTPIQwbAmqBIOj132otexc1mmzFc=",
        version = "v0.0.0-20170904100407-a1d1b6c41b1c",
    )
    go_repository(
        name = "com_github_d2g_dhcp4client",
        importpath = "github.com/d2g/dhcp4client",
        sum = "h1:suYBsYZIkSlUMEz4TAYCczKf62IA2UWC+O8+KtdOhCo=",
        version = "v1.0.0",
    )
    go_repository(
        name = "com_github_d2g_dhcp4server",
        importpath = "github.com/d2g/dhcp4server",
        sum = "h1:+CpLbZIeUn94m02LdEKPcgErLJ347NUwxPKs5u8ieiY=",
        version = "v0.0.0-20181031114812-7d4a0a7f59a5",
    )
    go_repository(
        name = "com_github_d2g_hardwareaddr",
        importpath = "github.com/d2g/hardwareaddr",
        sum = "h1:itqmmf1PFpC4n5JW+j4BU7X4MTfVurhYRTjODoPb2Y8=",
        version = "v0.0.0-20190221164911-e7d9fbe030e4",
    )
    go_repository(
        name = "com_github_daixiang0_gci",
        importpath = "github.com/daixiang0/gci",
        sum = "h1:iwJvwQpBZmMg31w+QQ6jsyZ54KEATn6/nfARbBNW294=",
        version = "v0.2.9",
    )
    go_repository(
        name = "com_github_danieljoos_wincred",
        importpath = "github.com/danieljoos/wincred",
        sum = "h1:QLdCxFs1/Yl4zduvBdcHB8goaYk9RARS2SgLLRuAyr0=",
        version = "v1.1.2",
    )
    go_repository(
        name = "com_github_datadog_datadog_go",
        importpath = "github.com/DataDog/datadog-go",
        sum = "h1:qSG2N4FghB1He/r2mFrWKCaL7dXCilEuNEeAn20fdD4=",
        version = "v3.2.0+incompatible",
    )
    go_repository(
        name = "com_github_datadog_zstd",
        importpath = "github.com/DataDog/zstd",
        sum = "h1:EndNeuB0l9syBZhut0wns3gV1hL8zX8LIu6ZiVHWLIQ=",
        version = "v1.4.5",
    )
    go_repository(
        name = "com_github_davecgh_go_spew",
        importpath = "github.com/davecgh/go-spew",
        sum = "h1:vj9j/u1bqnvCEfJOwUhtlOARqs3+rkHYY13jYWTU97c=",
        version = "v1.1.1",
    )
    go_repository(
        name = "com_github_dchest_uniuri",
        importpath = "github.com/dchest/uniuri",
        sum = "h1:koIcOUdrTIivZgSLhHQvKgqdWZq5d7KdMEWF1Ud6+5g=",
        version = "v1.2.0",
    )
    go_repository(
        name = "com_github_decred_dcrd_crypto_blake256",
        importpath = "github.com/decred/dcrd/crypto/blake256",
        sum = "h1:7PltbUIQB7u/FfZ39+DGa/ShuMyJ5ilcvdfma9wOH6Y=",
        version = "v1.0.1",
    )
    go_repository(
        name = "com_github_decred_dcrd_dcrec_secp256k1_v4",
        importpath = "github.com/decred/dcrd/dcrec/secp256k1/v4",
        sum = "h1:8UrgZ3GkP4i/CLijOJx79Yu+etlyjdBU4sfcs2WYQMs=",
        version = "v4.2.0",
    )
    go_repository(
        name = "com_github_denis_tingajkin_go_header",
        importpath = "github.com/denis-tingajkin/go-header",
        sum = "h1:jEeSF4sdv8/3cT/WY8AgDHUoItNSoEZ7qg9dX7pc218=",
        version = "v0.4.2",
    )
    go_repository(
        name = "com_github_denverdino_aliyungo",
        importpath = "github.com/denverdino/aliyungo",
        sum = "h1:p6poVbjHDkKa+wtC8frBMwQtT3BmqGYBjzMwJ63tuR4=",
        version = "v0.0.0-20190125010748-a747050bb1ba",
    )
    go_repository(
        name = "com_github_dgraph_io_badger",
        importpath = "github.com/dgraph-io/badger",
        sum = "h1:DshxFxZWXUcO0xX476VJC07Xsr6ZCBVRHKZ93Oh7Evo=",
        version = "v1.6.0",
    )
    go_repository(
        name = "com_github_dgrijalva_jwt_go",
        importpath = "github.com/dgrijalva/jwt-go",
        sum = "h1:7qlOGliEKZXTDg6OTjfoBKDXWrumCAMpl/TFQ4/5kLM=",
        version = "v3.2.0+incompatible",
    )
    go_repository(
        name = "com_github_dgryski_go_farm",
        importpath = "github.com/dgryski/go-farm",
        sum = "h1:tdlZCpZ/P9DhczCTSixgIKmwPv6+wP5DGjqLYw5SUiA=",
        version = "v0.0.0-20190423205320-6a90982ecee2",
    )
    go_repository(
        name = "com_github_dgryski_go_rendezvous",
        importpath = "github.com/dgryski/go-rendezvous",
        sum = "h1:lO4WD4F/rVNCu3HqELle0jiPLLBs70cWOduZpkS1E78=",
        version = "v0.0.0-20200823014737-9f7001d12a5f",
    )
    go_repository(
        name = "com_github_dgryski_go_sip13",
        importpath = "github.com/dgryski/go-sip13",
        sum = "h1:RMLoZVzv4GliuWafOuPuQDKSm1SJph7uCRnnS61JAn4=",
        version = "v0.0.0-20181026042036-e10d5fee7954",
    )
    go_repository(
        name = "com_github_djarvur_go_err113",
        importpath = "github.com/Djarvur/go-err113",
        sum = "h1:sHglBQTwgx+rWPdisA5ynNEsoARbiCBOyGcJM4/OzsM=",
        version = "v0.0.0-20210108212216-aea10b59be24",
    )
    go_repository(
        name = "com_github_dlclark_regexp2",
        importpath = "github.com/dlclark/regexp2",
        sum = "h1:+/GIL799phkJqYW+3YbOd8LCcbHzT0Pbo8zl70MHsq0=",
        version = "v1.10.0",
    )
    go_repository(
        name = "com_github_dmarkham_enumer",
        importpath = "github.com/dmarkham/enumer",
        sum = "h1:fIF11F9l5jyD++YYvxcSH5WgHfeaSGPaN/T4kOQ4qEM=",
        version = "v1.5.8",
    )
    go_repository(
        name = "com_github_dnaeon_go_vcr",
        importpath = "github.com/dnaeon/go-vcr",
        sum = "h1:zHCHvJYTMh1N7xnV7zf1m1GPBF9Ad0Jk/whtQ1663qI=",
        version = "v1.2.0",
    )
    go_repository(
        name = "com_github_dnephin_pflag",
        importpath = "github.com/dnephin/pflag",
        sum = "h1:oxONGlWxhmUct0YzKTgrpQv9AUA1wtPBn7zuSjJqptk=",
        version = "v1.0.7",
    )
    go_repository(
        name = "com_github_docker_cli",
        importpath = "github.com/docker/cli",
        sum = "h1:QdqR7znue1mtkXIJ+ruQMGQhpw2JzMJLRXp6zpzF6tM=",
        version = "v24.0.2+incompatible",
    )
    go_repository(
        name = "com_github_docker_distribution",
        importpath = "github.com/docker/distribution",
        sum = "h1:T3de5rq0dB1j30rp0sA2rER+m322EBzniBPB6ZIzuh8=",
        version = "v2.8.2+incompatible",
    )
    go_repository(
        name = "com_github_docker_docker",
        importpath = "github.com/docker/docker",
        # TODO(sluongng): remove this patch once https://github.com/moby/moby/issues/45935 is fixed.
        patch_args = ["-p1"],
        patches = ["@{}//buildpatches:docker-host.patch".format(workspace_name)],
        sum = "h1:eATx+oLz9WdNVkQrr0qjQ8HvRJ4bOOxfzEo8R+dA3cg=",
        version = "v24.0.2+incompatible",
    )
    go_repository(
        name = "com_github_docker_docker_credential_helpers",
        importpath = "github.com/docker/docker-credential-helpers",
        sum = "h1:xtCHsjxogADNZcdv1pKUHXryefjlVRqWqIhk/uXJp0A=",
        version = "v0.7.0",
    )
    go_repository(
        name = "com_github_docker_go_connections",
        importpath = "github.com/docker/go-connections",
        sum = "h1:El9xVISelRB7BuFusrZozjnkIM5YnzCViNKohAFqRJQ=",
        version = "v0.4.0",
    )
    go_repository(
        name = "com_github_docker_go_events",
        importpath = "github.com/docker/go-events",
        sum = "h1:+pKlWGMw7gf6bQ+oDZB4KHQFypsfjYlq/C4rfL7D3g8=",
        version = "v0.0.0-20190806004212-e31b211e4f1c",
    )
    go_repository(
        name = "com_github_docker_go_metrics",
        importpath = "github.com/docker/go-metrics",
        sum = "h1:AgB/0SvBxihN0X8OR4SjsblXkbMvalQ8cjmtKQ2rQV8=",
        version = "v0.0.1",
    )
    go_repository(
        name = "com_github_docker_go_units",
        importpath = "github.com/docker/go-units",
        sum = "h1:69rxXcBk27SvSaaxTtLh/8llcHD8vYHT7WSdRZ/jvr4=",
        version = "v0.5.0",
    )
    go_repository(
        name = "com_github_docker_libtrust",
        importpath = "github.com/docker/libtrust",
        sum = "h1:ZClxb8laGDf5arXfYcAtECDFgAgHklGI8CxgjHnXKJ4=",
        version = "v0.0.0-20150114040149-fa567046d9b1",
    )
    go_repository(
        name = "com_github_docker_spdystream",
        importpath = "github.com/docker/spdystream",
        sum = "h1:cenwrSVm+Z7QLSV/BsnenAOcDXdX4cMv4wP0B/5QbPg=",
        version = "v0.0.0-20160310174837-449fdfce4d96",
    )
    go_repository(
        name = "com_github_docopt_docopt_go",
        importpath = "github.com/docopt/docopt-go",
        sum = "h1:bWDMxwH3px2JBh6AyO7hdCn/PkvCZXii8TGj7sbtEbQ=",
        version = "v0.0.0-20180111231733-ee0de3bc6815",
    )
    go_repository(
        name = "com_github_dop251_goja",
        importpath = "github.com/dop251/goja",
        sum = "h1:+9NRIliCUhliHMCixEO0mcXmrv3HYwxs9oxM1Z+qnYM=",
        version = "v0.0.0-20230626124041-ba8a63e79201",
    )
    go_repository(
        name = "com_github_dop251_goja_nodejs",
        importpath = "github.com/dop251/goja_nodejs",
        sum = "h1:W1n4DvpzZGOISgp7wWNtraLcHtnmnTwBlJidqtMIuwQ=",
        version = "v0.0.0-20211022123610-8dd9abb0616d",
    )
    go_repository(
        name = "com_github_dustin_go_humanize",
        importpath = "github.com/dustin/go-humanize",
        sum = "h1:GzkhY7T5VNhEkwH0PVJgjz+fX1rhBrR7pRT3mDkpeCY=",
        version = "v1.0.1",
    )
    go_repository(
        name = "com_github_eknkc_amber",
        importpath = "github.com/eknkc/amber",
        sum = "h1:clC1lXBpe2kTj2VHdaIu9ajZQe4kcEY9j0NsnDDBZ3o=",
        version = "v0.0.0-20171010120322-cdade1c07385",
    )
    go_repository(
        name = "com_github_elastic_gosigar",
        importpath = "github.com/elastic/gosigar",
        sum = "h1:Dg80n8cr90OZ7x+bAax/QjoW/XqTI11RmA79ZwIm9/4=",
        version = "v0.14.2",
    )
    go_repository(
        name = "com_github_elazarl_goproxy",
        importpath = "github.com/elazarl/goproxy",
        sum = "h1:RIB4cRk+lBqKK3Oy0r2gRX4ui7tuhiZq2SuTtTCi0/0=",
        version = "v0.0.0-20221015165544-a0805db90819",
    )
    go_repository(
        name = "com_github_emicklei_go_restful",
        importpath = "github.com/emicklei/go-restful",
        sum = "h1:spTtZBk5DYEvbxMVutUuTyh1Ao2r4iyvLdACqsl/Ljk=",
        version = "v2.9.5+incompatible",
    )
    go_repository(
        name = "com_github_emicklei_go_restful_v3",
        importpath = "github.com/emicklei/go-restful/v3",
        sum = "h1:rc42Y5YTp7Am7CS630D7JmhRjq4UlEUuEKfrDac4bSQ=",
        version = "v3.10.1",
    )
    go_repository(
        name = "com_github_emirpasic_gods",
        importpath = "github.com/emirpasic/gods",
        sum = "h1:FXtiHYKDGKCW2KzwZKx0iC0PQmdlorYgdFG9jPXJ1Bc=",
        version = "v1.18.1",
    )
    go_repository(
        name = "com_github_envoyproxy_go_control_plane",
        importpath = "github.com/envoyproxy/go-control-plane",
        sum = "h1:wSUXTlLfiAQRWs2F+p+EKOY9rUyis1MyGqJ2DIk5HpM=",
        version = "v0.11.1",
    )
    go_repository(
        name = "com_github_envoyproxy_protoc_gen_validate",
        importpath = "github.com/envoyproxy/protoc-gen-validate",
        sum = "h1:QkIBuU5k+x7/QXPvPPnWXWlCdaBFApVqftFV6k087DA=",
        version = "v1.0.2",
    )
    go_repository(
        name = "com_github_esimonov_ifshort",
        importpath = "github.com/esimonov/ifshort",
        sum = "h1:6SID4yGWfRae/M7hkVDVVyppy8q/v9OuxNdmjLQStBA=",
        version = "v1.0.4",
    )
    go_repository(
        name = "com_github_etcd_io_bbolt",
        importpath = "github.com/etcd-io/bbolt",
        sum = "h1:gSJmxrs37LgTqR/oyJBWok6k6SvXEUerFTbltIhXkBM=",
        version = "v1.3.3",
    )
    go_repository(
        name = "com_github_ettle_strcase",
        importpath = "github.com/ettle/strcase",
        sum = "h1:htFueZyVeE1XNnMEfbqp5r67qAN/4r6ya1ysq8Q+Zcw=",
        version = "v0.1.1",
    )
    go_repository(
        name = "com_github_evanphx_json_patch",
        importpath = "github.com/evanphx/json-patch",
        sum = "h1:glyUF9yIYtMHzn8xaKw5rMhdWcwsYV8dZHIq5567/xs=",
        version = "v4.11.0+incompatible",
    )
    go_repository(
        name = "com_github_fasthttp_contrib_websocket",
        importpath = "github.com/fasthttp-contrib/websocket",
        sum = "h1:DddqAaWDpywytcG8w/qoQ5sAN8X12d3Z3koB0C3Rxsc=",
        version = "v0.0.0-20160511215533-1f3b11f56072",
    )
    go_repository(
        name = "com_github_fatih_color",
        importpath = "github.com/fatih/color",
        sum = "h1:8LOYc1KYPPmyKMuN8QV2DNRWNbLo6LZ0iLs8+mlH53w=",
        version = "v1.13.0",
    )
    go_repository(
        name = "com_github_fatih_structs",
        importpath = "github.com/fatih/structs",
        sum = "h1:Q7juDM0QtcnhCpeyLGQKyg4TOIghuNXrkL32pHAUMxo=",
        version = "v1.1.0",
    )
    go_repository(
        name = "com_github_fatih_structtag",
        importpath = "github.com/fatih/structtag",
        sum = "h1:/OdNE99OxoI/PqaW/SuSK9uxxT3f/tcSZgon/ssNSx4=",
        version = "v1.2.0",
    )
    go_repository(
        name = "com_github_felixge_httpsnoop",
        importpath = "github.com/felixge/httpsnoop",
        sum = "h1:NFTV2Zj1bL4mc9sqWACXbQFVBBg2W3GPvqp8/ESS2Wg=",
        version = "v1.0.4",
    )
    go_repository(
        name = "com_github_firecracker_microvm_firecracker_go_sdk",
        importpath = "github.com/firecracker-microvm/firecracker-go-sdk",
        patch_args = ["-p1"],
        # TODO(bduffany): when
        # https://github.com/firecracker-microvm/firecracker-go-sdk/pull/510 is
        # merged, cherry-pick the final revision into our fork, and remove this
        # patch.
        patches = ["@{}//buildpatches:com_github_firecracker_microvm_firecracker_go_sdk_jailer.patch".format(workspace_name)],
        replace = "github.com/buildbuddy-io/firecracker-go-sdk",
        sum = "h1:Wx6fPNZOs0SJ9NpTsLbJsItORvEM9D94k/vr8ZwIBEg=",
        version = "v0.0.0-20230721-1d5c50b",
    )
    go_repository(
        name = "com_github_flosch_pongo2",
        importpath = "github.com/flosch/pongo2",
        sum = "h1:GY1+t5Dr9OKADM64SYnQjw/w99HMYvQ0A8/JoUkxVmc=",
        version = "v0.0.0-20190707114632-bbf5a6c351f4",
    )
    go_repository(
        name = "com_github_flosch_pongo2_v4",
        importpath = "github.com/flosch/pongo2/v4",
        sum = "h1:gv+5Pe3vaSVmiJvh/BZa82b7/00YUGm0PIyVVLop0Hw=",
        version = "v4.0.2",
    )
    go_repository(
        name = "com_github_fogleman_gg",
        importpath = "github.com/fogleman/gg",
        sum = "h1:/7zJX8F6AaYQc57WQCyN9cAIz+4bCJGO9B+dyW29am8=",
        version = "v1.3.0",
    )
    go_repository(
        name = "com_github_form3tech_oss_jwt_go",
        importpath = "github.com/form3tech-oss/jwt-go",
        sum = "h1:7ZaBxOI7TMoYBfyA3cQHErNNyAWIKUMIwqxEtgHOs5c=",
        version = "v3.2.3+incompatible",
    )
    go_repository(
        name = "com_github_frankban_quicktest",
        importpath = "github.com/frankban/quicktest",
        sum = "h1:g2rn0vABPOOXmZUj+vbmUp0lPoXEMuhTpIluN0XL9UY=",
        version = "v1.14.4",
    )
    go_repository(
        name = "com_github_fsnotify_fsnotify",
        importpath = "github.com/fsnotify/fsnotify",
        sum = "h1:n+5WquG0fcWoWp6xPWfHdbskMCQaFnG6PfBrh1Ky4HY=",
        version = "v1.6.0",
    )
    go_repository(
        name = "com_github_fullsailor_pkcs7",
        importpath = "github.com/fullsailor/pkcs7",
        sum = "h1:RDBNVkRviHZtvDvId8XSGPu3rmpmSe+wKRcEWNgsfWU=",
        version = "v0.0.0-20190404230743-d7302db945fa",
    )
    go_repository(
        name = "com_github_fzipp_gocyclo",
        importpath = "github.com/fzipp/gocyclo",
        sum = "h1:L66amyuYogbxl0j2U+vGqJXusPF2IkduvXLnYD5TFgw=",
        version = "v0.5.1",
    )
    go_repository(
        name = "com_github_garyburd_redigo",
        importpath = "github.com/garyburd/redigo",
        sum = "h1:LofdAjjjqCSXMwLGgOgnE+rdPuvX9DxCqaHwKy7i/ko=",
        version = "v0.0.0-20150301180006-535138d7bcd7",
    )
    go_repository(
        name = "com_github_gavv_httpexpect",
        importpath = "github.com/gavv/httpexpect",
        sum = "h1:1X9kcRshkSKEjNJJxX9Y9mQ5BRfbxU5kORdjhlA1yX8=",
        version = "v2.0.0+incompatible",
    )
    go_repository(
        name = "com_github_getsentry_raven_go",
        importpath = "github.com/getsentry/raven-go",
        sum = "h1:no+xWJRb5ZI7eE8TWgIq1jLulQiIoLG0IfYxv5JYMGs=",
        version = "v0.2.0",
    )
    go_repository(
        name = "com_github_getsentry_sentry_go",
        importpath = "github.com/getsentry/sentry-go",
        sum = "h1:XNX9zKbv7baSEI65l+H1GEJgSeIC1c7EN5kluWaP6dM=",
        version = "v0.22.0",
    )
    go_repository(
        name = "com_github_ghemawat_stream",
        importpath = "github.com/ghemawat/stream",
        sum = "h1:r5GgOLGbza2wVHRzK7aAj6lWZjfbAwiu/RDCVOKjRyM=",
        version = "v0.0.0-20171120220530-696b145b53b9",
    )
    go_repository(
        name = "com_github_ghodss_yaml",
        importpath = "github.com/ghodss/yaml",
        sum = "h1:wQHKEahhL6wmXdzwWG11gIVCkOv05bNOh+Rxn0yngAk=",
        version = "v1.0.0",
    )
    go_repository(
        name = "com_github_gin_contrib_sse",
        importpath = "github.com/gin-contrib/sse",
        sum = "h1:Y/yl/+YNO8GZSjAhjMsSuLt29uWRFHdHYUb5lYOV9qE=",
        version = "v0.1.0",
    )
    go_repository(
        name = "com_github_gin_gonic_gin",
        importpath = "github.com/gin-gonic/gin",
        sum = "h1:4+fr/el88TOO3ewCmQr8cx/CtZ/umlIRIs5M4NTNjf8=",
        version = "v1.8.1",
    )
    go_repository(
        name = "com_github_gliderlabs_ssh",
        importpath = "github.com/gliderlabs/ssh",
        sum = "h1:OcaySEmAQJgyYcArR+gGGTHCyE7nvhEMTlYY+Dp8CpY=",
        version = "v0.3.5",
    )
    go_repository(
        name = "com_github_go_check_check",
        importpath = "github.com/go-check/check",
        sum = "h1:0gkP6mzaMqkmpcJYCFOLkIBwI7xFExG03bbkOkCvUPI=",
        version = "v0.0.0-20180628173108-788fd7840127",
    )
    go_repository(
        name = "com_github_go_chi_chi_v5",
        importpath = "github.com/go-chi/chi/v5",
        sum = "h1:rDTPXLDHGATaeHvVlLcR4Qe0zftYethFucbjVQ1PxU8=",
        version = "v5.0.7",
    )
    go_repository(
        name = "com_github_go_critic_go_critic",
        importpath = "github.com/go-critic/go-critic",
        sum = "h1:abibh5XYBTASawfTQ0rA7dVtQT+6KzpGqb/J+DxRDaw=",
        version = "v0.6.3",
    )
    go_repository(
        name = "com_github_go_errors_errors",
        importpath = "github.com/go-errors/errors",
        sum = "h1:J6MZopCL4uSllY1OfXM374weqZFFItUbrImctkmUxIA=",
        version = "v1.4.2",
    )
    go_repository(
        name = "com_github_go_faker_faker_v4",
        importpath = "github.com/go-faker/faker/v4",
        sum = "h1:zjTxJMHn7Po7OCPKY+VjO6mNQ4ZzE7PoBjb2sUNHVPs=",
        version = "v4.0.0-beta.3",
    )
    go_repository(
        name = "com_github_go_faster_city",
        importpath = "github.com/go-faster/city",
        sum = "h1:4WAxSZ3V2Ws4QRDrscLEDcibJY8uf41H6AhXDrNDcGw=",
        version = "v1.0.1",
    )
    go_repository(
        name = "com_github_go_faster_errors",
        importpath = "github.com/go-faster/errors",
        sum = "h1:nNIPOBkprlKzkThvS/0YaX8Zs9KewLCOSFQS5BU06FI=",
        version = "v0.6.1",
    )
    go_repository(
        name = "com_github_go_fonts_dejavu",
        importpath = "github.com/go-fonts/dejavu",
        sum = "h1:JSajPXURYqpr+Cu8U9bt8K+XcACIHWqWrvWCKyeFmVQ=",
        version = "v0.1.0",
    )
    go_repository(
        name = "com_github_go_fonts_latin_modern",
        importpath = "github.com/go-fonts/latin-modern",
        sum = "h1:5/Tv1Ek/QCr20C6ZOz15vw3g7GELYL98KWr8Hgo+3vk=",
        version = "v0.2.0",
    )
    go_repository(
        name = "com_github_go_fonts_liberation",
        importpath = "github.com/go-fonts/liberation",
        sum = "h1:jAkAWJP4S+OsrPLZM4/eC9iW7CtHy+HBXrEwZXWo5VM=",
        version = "v0.2.0",
    )
    go_repository(
        name = "com_github_go_fonts_stix",
        importpath = "github.com/go-fonts/stix",
        sum = "h1:UlZlgrvvmT/58o573ot7NFw0vZasZ5I6bcIft/oMdgg=",
        version = "v0.1.0",
    )
    go_repository(
        name = "com_github_go_git_gcfg",
        importpath = "github.com/go-git/gcfg",
        sum = "h1:+zs/tPmkDkHx3U66DAb0lQFJrpS6731Oaa12ikc+DiI=",
        version = "v1.5.1-0.20230307220236-3a3c6141e376",
    )
    go_repository(
        name = "com_github_go_git_go_billy_v5",
        importpath = "github.com/go-git/go-billy/v5",
        sum = "h1:Uwp5tDRkPr+l/TnbHOQzp+tmJfLceOlbVucgpTz8ix4=",
        version = "v5.4.1",
    )
    go_repository(
        name = "com_github_go_git_go_git_fixtures_v4",
        importpath = "github.com/go-git/go-git-fixtures/v4",
        sum = "h1:Pz0DHeFij3XFhoBRGUDPzSJ+w2UcK5/0JvF8DRI58r8=",
        version = "v4.3.2-0.20230305113008-0c11038e723f",
    )
    go_repository(
        name = "com_github_go_git_go_git_v5",
        importpath = "github.com/go-git/go-git/v5",
        sum = "h1:t9AudWVLmqzlo+4bqdf7GY+46SUuRsx59SboFxkq2aE=",
        version = "v5.7.0",
    )
    go_repository(
        name = "com_github_go_gl_glfw",
        importpath = "github.com/go-gl/glfw",
        sum = "h1:QbL/5oDUmRBzO9/Z7Seo6zf912W/a6Sr4Eu0G/3Jho0=",
        version = "v0.0.0-20190409004039-e6da0acd62b1",
    )
    go_repository(
        name = "com_github_go_gl_glfw_v3_3_glfw",
        importpath = "github.com/go-gl/glfw/v3.3/glfw",
        sum = "h1:WtGNWLvXpe6ZudgnXrq0barxBImvnnJoMEhXAzcbM0I=",
        version = "v0.0.0-20200222043503-6f7a984d4dc4",
    )
    go_repository(
        name = "com_github_go_ini_ini",
        importpath = "github.com/go-ini/ini",
        sum = "h1:Mujh4R/dH6YL8bxuISne3xX2+qcQ9p0IxKAP6ExWoUo=",
        version = "v1.25.4",
    )
    go_repository(
        name = "com_github_go_kit_kit",
        importpath = "github.com/go-kit/kit",
        sum = "h1:wDJmvq38kDhkVxi50ni9ykkdUr1PKgqKOoi01fa0Mdk=",
        version = "v0.9.0",
    )
    go_repository(
        name = "com_github_go_kit_log",
        importpath = "github.com/go-kit/log",
        sum = "h1:MRVx0/zhvdseW+Gza6N9rVzU/IVzaeE1SFI4raAhmBU=",
        version = "v0.2.1",
    )
    go_repository(
        name = "com_github_go_latex_latex",
        importpath = "github.com/go-latex/latex",
        sum = "h1:6zl3BbBhdnMkpSj2YY30qV3gDcVBGtFgVsV3+/i+mKQ=",
        version = "v0.0.0-20210823091927-c0d11ff05a81",
    )
    go_repository(
        name = "com_github_go_logfmt_logfmt",
        importpath = "github.com/go-logfmt/logfmt",
        sum = "h1:otpy5pqBCBZ1ng9RQ0dPu4PN7ba75Y/aA+UpowDyNVA=",
        version = "v0.5.1",
    )
    go_repository(
        name = "com_github_go_logr_logr",
        importpath = "github.com/go-logr/logr",
        sum = "h1:2y3SDp0ZXuc6/cjLSZ+Q3ir+QB9T/iG5yYRXqsagWSY=",
        version = "v1.3.0",
    )
    go_repository(
        name = "com_github_go_logr_stdr",
        importpath = "github.com/go-logr/stdr",
        sum = "h1:hSWxHoqTgW2S2qGc0LTAI563KZ5YKYRhT3MFKZMbjag=",
        version = "v1.2.2",
    )
    go_repository(
        name = "com_github_go_martini_martini",
        importpath = "github.com/go-martini/martini",
        sum = "h1:xveKWz2iaueeTaUgdetzel+U7exyigDYBryyVfV/rZk=",
        version = "v0.0.0-20170121215854-22fa46961aab",
    )
    go_repository(
        name = "com_github_go_ole_go_ole",
        importpath = "github.com/go-ole/go-ole",
        sum = "h1:/Fpf6oFPoeFik9ty7siob0G6Ke8QvQEuVcuChpwXzpY=",
        version = "v1.2.6",
    )
    go_repository(
        name = "com_github_go_openapi_analysis",
        importpath = "github.com/go-openapi/analysis",
        sum = "h1:ZDFLvSNxpDaomuCueM0BlSXxpANBlFYiBvr+GXrvIHc=",
        version = "v0.21.4",
    )
    go_repository(
        name = "com_github_go_openapi_errors",
        importpath = "github.com/go-openapi/errors",
        sum = "h1:unTcVm6PispJsMECE3zWgvG4xTiKda1LIR5rCRWLG6M=",
        version = "v0.20.4",
    )
    go_repository(
        name = "com_github_go_openapi_jsonpointer",
        importpath = "github.com/go-openapi/jsonpointer",
        sum = "h1:eCs3fxoIi3Wh6vtgmLTOjdhSpiqphQ+DaPn38N2ZdrE=",
        version = "v0.19.6",
    )
    go_repository(
        name = "com_github_go_openapi_jsonreference",
        importpath = "github.com/go-openapi/jsonreference",
        sum = "h1:3sVjiK66+uXK/6oQ8xgcRKcFgQ5KXa2KvnJRumpMGbE=",
        version = "v0.20.2",
    )
    go_repository(
        name = "com_github_go_openapi_loads",
        importpath = "github.com/go-openapi/loads",
        sum = "h1:r2a/xFIYeZ4Qd2TnGpWDIQNcP80dIaZgf704za8enro=",
        version = "v0.21.2",
    )
    go_repository(
        name = "com_github_go_openapi_runtime",
        importpath = "github.com/go-openapi/runtime",
        sum = "h1:HYOFtG00FM1UvqrcxbEJg/SwvDRvYLQKGhw2zaQjTcc=",
        version = "v0.26.0",
    )
    go_repository(
        name = "com_github_go_openapi_spec",
        importpath = "github.com/go-openapi/spec",
        sum = "h1:xnlYNQAwKd2VQRRfwTEI0DcK+2cbuvI/0c7jx3gA8/8=",
        version = "v0.20.9",
    )
    go_repository(
        name = "com_github_go_openapi_strfmt",
        importpath = "github.com/go-openapi/strfmt",
        sum = "h1:rspiXgNWgeUzhjo1YU01do6qsahtJNByjLVbPLNHb8k=",
        version = "v0.21.7",
    )
    go_repository(
        name = "com_github_go_openapi_swag",
        importpath = "github.com/go-openapi/swag",
        sum = "h1:QLMzNJnMGPRNDCbySlcj1x01tzU8/9LTTL9hZZZogBU=",
        version = "v0.22.4",
    )
    go_repository(
        name = "com_github_go_openapi_validate",
        importpath = "github.com/go-openapi/validate",
        sum = "h1:G+c2ub6q47kfX1sOBLwIQwzBVt8qmOAARyo/9Fqs9NU=",
        version = "v0.22.1",
    )
    go_repository(
        name = "com_github_go_pdf_fpdf",
        importpath = "github.com/go-pdf/fpdf",
        sum = "h1:MlgtGIfsdMEEQJr2le6b/HNr1ZlQwxyWr77r2aj2U/8=",
        version = "v0.6.0",
    )
    go_repository(
        name = "com_github_go_ping_ping",
        importpath = "github.com/go-ping/ping",
        sum = "h1:dhy9OQKGBh4zVXbjwbxxHjRxMJtLXj3zfgpBYQaR4Q4=",
        version = "v0.0.0-20211130115550-779d1e919534",
    )
    go_repository(
        name = "com_github_go_playground_locales",
        importpath = "github.com/go-playground/locales",
        sum = "h1:EWaQ/wswjilfKLTECiXz7Rh+3BjFhfDFKv/oXslEjJA=",
        version = "v0.14.1",
    )
    go_repository(
        name = "com_github_go_playground_universal_translator",
        importpath = "github.com/go-playground/universal-translator",
        sum = "h1:82dyy6p4OuJq4/CByFNOn/jYrnRPArHwAcmLoJZxyho=",
        version = "v0.18.0",
    )
    go_repository(
        name = "com_github_go_playground_validator",
        importpath = "github.com/go-playground/validator",
        sum = "h1:UA72EPEogEnq76ehGdEDp4Mit+3FDh548oRqwVgNsHA=",
        version = "v9.31.0+incompatible",
    )
    go_repository(
        name = "com_github_go_playground_validator_v10",
        importpath = "github.com/go-playground/validator/v10",
        sum = "h1:prmOlTVv+YjZjmRmNSF3VmspqJIxJWXmqUsHwfTRRkQ=",
        version = "v10.11.1",
    )
    go_repository(
        name = "com_github_go_redis_redis",
        importpath = "github.com/go-redis/redis",
        sum = "h1:BKZuG6mCnRj5AOaWJXoCgf6rqTYnYJLe4en2hxT7r9o=",
        version = "v6.15.8+incompatible",
    )
    go_repository(
        name = "com_github_go_redis_redis_extra_rediscmd_v8",
        importpath = "github.com/go-redis/redis/extra/rediscmd/v8",
        sum = "h1:ftG8tp8SG81xyuL2woNEx5t2RZ8mOJuC2+tumi+/NR8=",
        version = "v8.11.5",
    )
    go_repository(
        name = "com_github_go_redis_redis_extra_redisotel_v8",
        importpath = "github.com/go-redis/redis/extra/redisotel/v8",
        sum = "h1:BqyYJgvdSr2S/6O2l7zmCj26ocUTxDLgagsGIRfkS+Q=",
        version = "v8.11.5",
    )
    go_repository(
        name = "com_github_go_redis_redis_v8",
        importpath = "github.com/go-redis/redis/v8",
        sum = "h1:AcZZR7igkdvfVmQTPnu9WE37LRrO/YrBH5zWyjDC0oI=",
        version = "v8.11.5",
    )
    go_repository(
        name = "com_github_go_sourcemap_sourcemap",
        importpath = "github.com/go-sourcemap/sourcemap",
        sum = "h1:W1iEw64niKVGogNgBN3ePyLFfuisuzeidWPMPWmECqU=",
        version = "v2.1.3+incompatible",
    )
    go_repository(
        name = "com_github_go_sql_driver_mysql",
        importpath = "github.com/go-sql-driver/mysql",
        sum = "h1:lUIinVbN1DY0xBg0eMOzmmtGoHwWBbvnWubQUrtU8EI=",
        version = "v1.7.1",
    )
    go_repository(
        name = "com_github_go_stack_stack",
        importpath = "github.com/go-stack/stack",
        sum = "h1:5SgMzNM5HxrEjV0ww2lTmX6E2Izsfxas4+YHWRs3Lsk=",
        version = "v1.8.0",
    )
    go_repository(
        name = "com_github_go_task_slim_sprig",
        importpath = "github.com/go-task/slim-sprig",
        sum = "h1:tfuBGBXKqDEevZMzYi5KSi8KkcZtzBcTgAUUtapy0OI=",
        version = "v0.0.0-20230315185526-52ccab3ef572",
    )
    go_repository(
        name = "com_github_go_toolsmith_astcast",
        importpath = "github.com/go-toolsmith/astcast",
        sum = "h1:JojxlmI6STnFVG9yOImLeGREv8W2ocNUM+iOhR6jE7g=",
        version = "v1.0.0",
    )
    go_repository(
        name = "com_github_go_toolsmith_astcopy",
        importpath = "github.com/go-toolsmith/astcopy",
        sum = "h1:OMgl1b1MEpjFQ1m5ztEO06rz5CUd3oBv9RF7+DyvdG8=",
        version = "v1.0.0",
    )
    go_repository(
        name = "com_github_go_toolsmith_astequal",
        importpath = "github.com/go-toolsmith/astequal",
        sum = "h1:JbSszi42Jiqu36Gnf363HWS9MTEAz67vTQLponh3Moc=",
        version = "v1.0.1",
    )
    go_repository(
        name = "com_github_go_toolsmith_astfmt",
        importpath = "github.com/go-toolsmith/astfmt",
        sum = "h1:A0vDDXt+vsvLEdbMFJAUBI/uTbRw1ffOPnxsILnFL6k=",
        version = "v1.0.0",
    )
    go_repository(
        name = "com_github_go_toolsmith_astp",
        importpath = "github.com/go-toolsmith/astp",
        sum = "h1:alXE75TXgcmupDsMK1fRAy0YUzLzqPVvBKoyWV+KPXg=",
        version = "v1.0.0",
    )
    go_repository(
        name = "com_github_go_toolsmith_strparse",
        importpath = "github.com/go-toolsmith/strparse",
        sum = "h1:Vcw78DnpCAKlM20kSbAyO4mPfJn/lyYA4BJUDxe2Jb4=",
        version = "v1.0.0",
    )
    go_repository(
        name = "com_github_go_toolsmith_typep",
        importpath = "github.com/go-toolsmith/typep",
        sum = "h1:8xdsa1+FSIH/RhEkgnD1j2CJOy5mNllW1Q9tRiYwvlk=",
        version = "v1.0.2",
    )
    go_repository(
        name = "com_github_go_xmlfmt_xmlfmt",
        importpath = "github.com/go-xmlfmt/xmlfmt",
        sum = "h1:khEcpUM4yFcxg4/FHQWkvVRmgijNXRfzkIDHh23ggEo=",
        version = "v0.0.0-20191208150333-d5b6f63a941b",
    )
    go_repository(
        name = "com_github_gobuffalo_attrs",
        importpath = "github.com/gobuffalo/attrs",
        sum = "h1:hSkbZ9XSyjyBirMeqSqUrK+9HboWrweVlzRNqoBi2d4=",
        version = "v0.0.0-20190224210810-a9411de4debd",
    )
    go_repository(
        name = "com_github_gobuffalo_depgen",
        importpath = "github.com/gobuffalo/depgen",
        sum = "h1:31atYa/UW9V5q8vMJ+W6wd64OaaTHUrCUXER358zLM4=",
        version = "v0.1.0",
    )
    go_repository(
        name = "com_github_gobuffalo_envy",
        importpath = "github.com/gobuffalo/envy",
        sum = "h1:GlXgaiBkmrYMHco6t4j7SacKO4XUjvh5pwXh0f4uxXU=",
        version = "v1.7.0",
    )
    go_repository(
        name = "com_github_gobuffalo_flect",
        importpath = "github.com/gobuffalo/flect",
        sum = "h1:3GQ53z7E3o00C/yy7Ko8VXqQXoJGLkrTQCLTF1EjoXU=",
        version = "v0.1.3",
    )
    go_repository(
        name = "com_github_gobuffalo_genny",
        importpath = "github.com/gobuffalo/genny",
        sum = "h1:iQ0D6SpNXIxu52WESsD+KoQ7af2e3nCfnSBoSF/hKe0=",
        version = "v0.1.1",
    )
    go_repository(
        name = "com_github_gobuffalo_gitgen",
        importpath = "github.com/gobuffalo/gitgen",
        sum = "h1:mSVZ4vj4khv+oThUfS+SQU3UuFIZ5Zo6UNcvK8E8Mz8=",
        version = "v0.0.0-20190315122116-cc086187d211",
    )
    go_repository(
        name = "com_github_gobuffalo_gogen",
        importpath = "github.com/gobuffalo/gogen",
        sum = "h1:dLg+zb+uOyd/mKeQUYIbwbNmfRsr9hd/WtYWepmayhI=",
        version = "v0.1.1",
    )
    go_repository(
        name = "com_github_gobuffalo_logger",
        importpath = "github.com/gobuffalo/logger",
        sum = "h1:8thhT+kUJMTMy3HlX4+y9Da+BNJck+p109tqqKp7WDs=",
        version = "v0.0.0-20190315122211-86e12af44bc2",
    )
    go_repository(
        name = "com_github_gobuffalo_mapi",
        importpath = "github.com/gobuffalo/mapi",
        sum = "h1:fq9WcL1BYrm36SzK6+aAnZ8hcp+SrmnDyAxhNx8dvJk=",
        version = "v1.0.2",
    )
    go_repository(
        name = "com_github_gobuffalo_packd",
        importpath = "github.com/gobuffalo/packd",
        sum = "h1:4sGKOD8yaYJ+dek1FDkwcxCHA40M4kfKgFHx8N2kwbU=",
        version = "v0.1.0",
    )
    go_repository(
        name = "com_github_gobuffalo_packr_v2",
        importpath = "github.com/gobuffalo/packr/v2",
        sum = "h1:Ir9W9XIm9j7bhhkKE9cokvtTl1vBm62A/fene/ZCj6A=",
        version = "v2.2.0",
    )
    go_repository(
        name = "com_github_gobuffalo_syncx",
        importpath = "github.com/gobuffalo/syncx",
        sum = "h1:tpom+2CJmpzAWj5/VEHync2rJGi+epHNIeRSWjzGA+4=",
        version = "v0.0.0-20190224160051-33c29581e754",
    )
    go_repository(
        name = "com_github_gobwas_glob",
        importpath = "github.com/gobwas/glob",
        sum = "h1:A4xDbljILXROh+kObIiy5kIaPYD8e96x1tgBhUI5J+Y=",
        version = "v0.2.3",
    )
    go_repository(
        name = "com_github_gobwas_httphead",
        importpath = "github.com/gobwas/httphead",
        sum = "h1:s+21KNqlpePfkah2I+gwHF8xmJWRjooY+5248k6m4A0=",
        version = "v0.0.0-20180130184737-2c6c146eadee",
    )
    go_repository(
        name = "com_github_gobwas_pool",
        importpath = "github.com/gobwas/pool",
        sum = "h1:QEmUOlnSjWtnpRGHF3SauEiOsy82Cup83Vf2LcMlnc8=",
        version = "v0.2.0",
    )
    go_repository(
        name = "com_github_gobwas_ws",
        importpath = "github.com/gobwas/ws",
        sum = "h1:CoAavW/wd/kulfZmSIBt6p24n4j7tHgNVCjsfHVNUbo=",
        version = "v1.0.2",
    )
    go_repository(
        name = "com_github_goccy_go_json",
        importpath = "github.com/goccy/go-json",
        sum = "h1:CrxCmQqYDkv1z7lO7Wbh2HN93uovUHgrECaO5ZrCXAU=",
        version = "v0.10.2",
    )
    go_repository(
        name = "com_github_godbus_dbus",
        importpath = "github.com/godbus/dbus",
        sum = "h1:BWhy2j3IXJhjCbC68FptL43tDKIq8FladmaTs3Xs7Z8=",
        version = "v0.0.0-20190422162347-ade71ed3457e",
    )
    go_repository(
        name = "com_github_godbus_dbus_v5",
        importpath = "github.com/godbus/dbus/v5",
        sum = "h1:4KLkAxT3aOY8Li4FRJe/KvhoNFFxo0m6fNuFUO8QJUk=",
        version = "v5.1.0",
    )
    go_repository(
        name = "com_github_gofrs_flock",
        importpath = "github.com/gofrs/flock",
        sum = "h1:+gYjHKf32LDeiEEFhQaotPbLuUXjY5ZqxKgXy7n59aw=",
        version = "v0.8.1",
    )
    go_repository(
        name = "com_github_gofrs_uuid",
        importpath = "github.com/gofrs/uuid",
        sum = "h1:1SD/1F5pU8p29ybwgQSwpQk+mwdRrXCYuPhW6m+TnJw=",
        version = "v4.0.0+incompatible",
    )
    go_repository(
        name = "com_github_gogo_googleapis",
        build_file_proto_mode = "disable",
        importpath = "github.com/gogo/googleapis",
        sum = "h1:1Yx4Myt7BxzvUr5ldGSbwYiZG6t9wGBZ+8/fX3Wvtq0=",
        version = "v1.4.1",
    )
    go_repository(
        name = "com_github_gogo_protobuf",
        build_file_generation = "off",
        importpath = "github.com/gogo/protobuf",
        patch_args = ["-p1"],
        patches = ["@io_bazel_rules_go//third_party:com_github_gogo_protobuf-gazelle.patch"],
        sum = "h1:Ov1cvc58UF3b5XjBnZv7+opcTcQFZebYjWzi34vdm4Q=",
        version = "v1.3.2",
    )
    go_repository(
        name = "com_github_gogo_status",
        importpath = "github.com/gogo/status",
        sum = "h1:+eIkrewn5q6b30y+g/BJINVVdi2xH7je5MPJ3ZPK3JA=",
        version = "v1.1.0",
    )
    go_repository(
        name = "com_github_golang_freetype",
        importpath = "github.com/golang/freetype",
        sum = "h1:DACJavvAHhabrF08vX0COfcOBJRhZ8lUbR+ZWIs0Y5g=",
        version = "v0.0.0-20170609003504-e2365dfdc4a0",
    )
    go_repository(
        name = "com_github_golang_glog",
        importpath = "github.com/golang/glog",
        sum = "h1:DVjP2PbBOzHyzA+dn3WhHIq4NdVu3Q+pvivFICf/7fo=",
        version = "v1.1.2",
    )
    go_repository(
        name = "com_github_golang_groupcache",
        importpath = "github.com/golang/groupcache",
        sum = "h1:oI5xCqsCo564l8iNU+DwB5epxmsaqB+rhGL0m5jtYqE=",
        version = "v0.0.0-20210331224755-41bb18bfe9da",
    )
    go_repository(
        name = "com_github_golang_jwt_jwt",
        importpath = "github.com/golang-jwt/jwt",
        sum = "h1:IfV12K8xAKAnZqdXVzCZ+TOjboZ2keLg81eXfW3O+oY=",
        version = "v3.2.2+incompatible",
    )
    go_repository(
        name = "com_github_golang_jwt_jwt_v4",
        importpath = "github.com/golang-jwt/jwt/v4",
        sum = "h1:7cYmW1XlMY7h7ii7UhUyChSgS5wUJEnm9uZVTGqOWzg=",
        version = "v4.5.0",
    )
    go_repository(
        name = "com_github_golang_mock",
        importpath = "github.com/golang/mock",
        # patch_args = ["-p1"],
        # patches = ["@io_bazel_rules_go//third_party:com_github_golang_mock-gazelle.patch"],
        sum = "h1:ErTB+efbowRARo13NNdxyJji2egdxLGQhRaY+DUumQc=",
        version = "v1.6.0",
    )
    go_repository(
        name = "com_github_golang_protobuf",
        importpath = "github.com/golang/protobuf",
        sum = "h1:KhyjKVUg7Usr/dYsdSqoFveMYd5ko72D+zANwlG1mmg=",
        version = "v1.5.3",
    )
    go_repository(
        name = "com_github_golang_snappy",
        importpath = "github.com/golang/snappy",
        sum = "h1:yAGX7huGHXlcLOEtBnF4w7FQwA26wojNCwOYAEhLjQM=",
        version = "v0.0.4",
    )
    go_repository(
        name = "com_github_golang_sql_civil",
        importpath = "github.com/golang-sql/civil",
        sum = "h1:au07oEsX2xN0ktxqI+Sida1w446QrXBRJ0nee3SNZlA=",
        version = "v0.0.0-20220223132316-b832511892a9",
    )
    go_repository(
        name = "com_github_golang_sql_sqlexp",
        importpath = "github.com/golang-sql/sqlexp",
        sum = "h1:ZCD6MBpcuOVfGVqsEmY5/4FtYiKz6tSyUv9LPEDei6A=",
        version = "v0.1.0",
    )
    go_repository(
        name = "com_github_golangci_check",
        importpath = "github.com/golangci/check",
        sum = "h1:23T5iq8rbUYlhpt5DB4XJkc6BU31uODLD1o1gKvZmD0=",
        version = "v0.0.0-20180506172741-cfe4005ccda2",
    )
    go_repository(
        name = "com_github_golangci_dupl",
        importpath = "github.com/golangci/dupl",
        sum = "h1:w8hkcTqaFpzKqonE9uMCefW1WDie15eSP/4MssdenaM=",
        version = "v0.0.0-20180902072040-3e9179ac440a",
    )
    go_repository(
        name = "com_github_golangci_go_misc",
        importpath = "github.com/golangci/go-misc",
        sum = "h1:6RGUuS7EGotKx6J5HIP8ZtyMdiDscjMLfRBSPuzVVeo=",
        version = "v0.0.0-20220329215616-d24fe342adfe",
    )
    go_repository(
        name = "com_github_golangci_gofmt",
        importpath = "github.com/golangci/gofmt",
        sum = "h1:iR3fYXUjHCR97qWS8ch1y9zPNsgXThGwjKPrYfqMPks=",
        version = "v0.0.0-20190930125516-244bba706f1a",
    )
    go_repository(
        name = "com_github_golangci_golangci_lint",
        importpath = "github.com/golangci/golangci-lint",
        sum = "h1:SLwZFEmDgopqZpfP495zCtV9REUf551JJlJ51Ql7NZA=",
        version = "v1.43.0",
    )
    go_repository(
        name = "com_github_golangci_lint_1",
        importpath = "github.com/golangci/lint-1",
        sum = "h1:MfyDlzVjl1hoaPzPD4Gpb/QgoRfSBR0jdhwGyAWwMSA=",
        version = "v0.0.0-20191013205115-297bf364a8e0",
    )
    go_repository(
        name = "com_github_golangci_maligned",
        importpath = "github.com/golangci/maligned",
        sum = "h1:kNY3/svz5T29MYHubXix4aDDuE3RWHkPvopM/EDv/MA=",
        version = "v0.0.0-20180506175553-b1d89398deca",
    )
    go_repository(
        name = "com_github_golangci_misspell",
        importpath = "github.com/golangci/misspell",
        sum = "h1:pLzmVdl3VxTOncgzHcvLOKirdvcx/TydsClUQXTehjo=",
        version = "v0.3.5",
    )
    go_repository(
        name = "com_github_golangci_revgrep",
        importpath = "github.com/golangci/revgrep",
        sum = "h1:SgM7GDZTxtTTQPU84heOxy34iG5Du7F2jcoZnvp+fXI=",
        version = "v0.0.0-20210930125155-c22e5001d4f2",
    )
    go_repository(
        name = "com_github_golangci_unconvert",
        importpath = "github.com/golangci/unconvert",
        sum = "h1:zwtduBRr5SSWhqsYNgcuWO2kFlpdOZbP0+yRjmvPGys=",
        version = "v0.0.0-20180507085042-28b1c447d1f4",
    )
    go_repository(
        name = "com_github_gomodule_redigo",
        importpath = "github.com/gomodule/redigo",
        sum = "h1:K/R+8tc58AaqLkqG2Ol3Qk+DR/TlNuhuh457pBFPtt0=",
        version = "v2.0.0+incompatible",
    )
    go_repository(
        name = "com_github_google_btree",
        importpath = "github.com/google/btree",
        sum = "h1:xf4v41cLI2Z6FxbKm+8Bu+m8ifhj15JuZ9sa0jZCMUU=",
        version = "v1.1.2",
    )
    go_repository(
        name = "com_github_google_flatbuffers",
        importpath = "github.com/google/flatbuffers",
        sum = "h1:mTPHyMn3/qO7lvBcm5S9p0olWUQgtQhBf2QWiz1U3qA=",
        version = "v23.5.9+incompatible",
    )
    go_repository(
        name = "com_github_google_gnostic",
        importpath = "github.com/google/gnostic",
        sum = "h1:FhTMOKj2VhjpouxvWJAV1TL304uMlb9zcDqkl6cEI54=",
        version = "v0.5.7-v3refs",
    )
    go_repository(
        name = "com_github_google_go_cmp",
        importpath = "github.com/google/go-cmp",
        sum = "h1:ofyhxvXcZhMsU5ulbFiLKl/XBFqE1GSq7atu8tAmTRI=",
        version = "v0.6.0",
    )
    go_repository(
        name = "com_github_google_go_containerregistry",
        importpath = "github.com/google/go-containerregistry",
        sum = "h1:MMkSh+tjSdnmJZO7ljvEqV1DjfekB6VUEAZgy3a+TQE=",
        version = "v0.15.2",
    )
    go_repository(
        name = "com_github_google_go_github_v27",
        importpath = "github.com/google/go-github/v27",
        sum = "h1:N/EEqsvJLgqTbepTiMBz+12KhwLovv6YvwpRezd+4Fg=",
        version = "v27.0.4",
    )
    go_repository(
        name = "com_github_google_go_github_v41",
        importpath = "github.com/google/go-github/v41",
        sum = "h1:HseJrM2JFf2vfiZJ8anY2hqBjdfY1Vlj/K27ueww4gg=",
        version = "v41.0.0",
    )
    go_repository(
        name = "com_github_google_go_github_v43",
        importpath = "github.com/google/go-github/v43",
        sum = "h1:y+GL7LIsAIF2NZlJ46ZoC/D1W1ivZasT0lnWHMYPZ+U=",
        version = "v43.0.0",
    )
    go_repository(
        name = "com_github_google_go_pkcs11",
        importpath = "github.com/google/go-pkcs11",
        sum = "h1:OF1IPgv+F4NmqmJ98KTjdN97Vs1JxDPB3vbmYzV2dpk=",
        version = "v0.2.1-0.20230907215043-c6f79328ddf9",
    )
    go_repository(
        name = "com_github_google_go_querystring",
        importpath = "github.com/google/go-querystring",
        sum = "h1:AnCroh3fv4ZBgVIf1Iwtovgjaw/GiKJo8M8yD/fhyJ8=",
        version = "v1.1.0",
    )
    go_repository(
        name = "com_github_google_gofuzz",
        importpath = "github.com/google/gofuzz",
        sum = "h1:xRy4A+RhZaiKjJ1bPfwQ8sedCA+YS2YcCHW6ec7JMi0=",
        version = "v1.2.0",
    )
    go_repository(
        name = "com_github_google_martian",
        importpath = "github.com/google/martian",
        sum = "h1:/CP5g8u/VJHijgedC/Legn3BAbAaWPgecwXBIDzw5no=",
        version = "v2.1.0+incompatible",
    )
    go_repository(
        name = "com_github_google_martian_v3",
        importpath = "github.com/google/martian/v3",
        sum = "h1:IqNFLAmvJOgVlpdEBiQbDc2EwKW77amAycfTuWKdfvw=",
        version = "v3.3.2",
    )
    go_repository(
        name = "com_github_google_pprof",
        importpath = "github.com/google/pprof",
        sum = "h1:hR7/MlvK23p6+lIw9SN1TigNLn9ZnF3W4SYRKq2gAHs=",
        version = "v0.0.0-20230602150820-91b7bce49751",
    )
    go_repository(
        name = "com_github_google_renameio",
        importpath = "github.com/google/renameio",
        sum = "h1:GOZbcHa3HfsPKPlmyPyN2KEohoMXOhdMbHrvbpl2QaA=",
        version = "v0.1.0",
    )
    go_repository(
        name = "com_github_google_s2a_go",
        importpath = "github.com/google/s2a-go",
        sum = "h1:60BLSyTrOV4/haCDW4zb1guZItoSq8foHCXrAnjBo/o=",
        version = "v0.1.7",
    )
    go_repository(
        name = "com_github_google_shlex",
        importpath = "github.com/google/shlex",
        sum = "h1:El6M4kTTCOh6aBiKaUGG7oYTSPP8MxqL4YI3kZKwcP4=",
        version = "v0.0.0-20191202100458-e7afc7fbc510",
    )
    go_repository(
        name = "com_github_google_tink_go",
        importpath = "github.com/google/tink/go",
        sum = "h1:6Eox8zONGebBFcCBqkVmt60LaWZa6xg1cl/DwAh/J1w=",
        version = "v1.7.0",
    )
    go_repository(
        name = "com_github_google_uuid",
        importpath = "github.com/google/uuid",
        sum = "h1:MtMxsa51/r9yyhkyLsVeVt0B+BGQZzpQiTQ4eHZ8bc4=",
        version = "v1.4.0",
    )
    go_repository(
        name = "com_github_googleapis_enterprise_certificate_proxy",
        importpath = "github.com/googleapis/enterprise-certificate-proxy",
        sum = "h1:Vie5ybvEvT75RniqhfFxPRy3Bf7vr3h0cechB90XaQs=",
        version = "v0.3.2",
    )
    go_repository(
        name = "com_github_googleapis_gax_go_v2",
        build_directives = [
            "gazelle:resolve proto go google/rpc/code.proto @org_golang_google_genproto_googleapis_rpc//code",
            "gazelle:resolve proto proto google/rpc/code.proto @googleapis//google/rpc:code_proto",
        ],
        importpath = "github.com/googleapis/gax-go/v2",
        sum = "h1:A+gCJKdRfqXkr+BIRGtZLibNXf0m1f9E4HG56etFpas=",
        version = "v2.12.0",
    )
    go_repository(
        name = "com_github_googleapis_gnostic",
        importpath = "github.com/googleapis/gnostic",
        sum = "h1:9fHAtK0uDfpveeqqo1hkEZJcFvYXAiCN3UutL8F9xHw=",
        version = "v0.5.5",
    )
    go_repository(
        name = "com_github_googleapis_go_type_adapters",
        importpath = "github.com/googleapis/go-type-adapters",
        sum = "h1:9XdMn+d/G57qq1s8dNc5IesGCXHf6V2HZ2JwRxfA2tA=",
        version = "v1.0.0",
    )
    go_repository(
        name = "com_github_googleapis_google_cloud_go_testing",
        importpath = "github.com/googleapis/google-cloud-go-testing",
        sum = "h1:tlyzajkF3030q6M8SvmJSemC9DTHL/xaMa18b65+JM4=",
        version = "v0.0.0-20200911160855-bcd43fbb19e8",
    )
    go_repository(
        name = "com_github_googlecloudplatform_cloudsql_proxy",
        importpath = "github.com/GoogleCloudPlatform/cloudsql-proxy",
        sum = "h1:PKOekn3HT5IdC0i/6xj/QGGXdCm/T57yP0RAbmtPa3k=",
        version = "v1.33.8",
    )
    go_repository(
        name = "com_github_googlecloudplatform_opentelemetry_operations_go_detectors_gcp",
        importpath = "github.com/GoogleCloudPlatform/opentelemetry-operations-go/detectors/gcp",
        sum = "h1:aNyyrkRcLMWFum5qgYbXl6Ut+MMOmfH/kLjZJ5YJP/I=",
        version = "v1.21.0",
    )
    go_repository(
        name = "com_github_gopherjs_gopherjs",
        importpath = "github.com/gopherjs/gopherjs",
        sum = "h1:EGx4pi6eqNxGaHF6qqu48+N2wcFQ5qg5FXgOdqsJ5d8=",
        version = "v0.0.0-20181017120253-0766667cb4d1",
    )
    go_repository(
        name = "com_github_gordonklaus_ineffassign",
        importpath = "github.com/gordonklaus/ineffassign",
        sum = "h1:PVRE9d4AQKmbelZ7emNig1+NT27DUmKZn5qXxfio54U=",
        version = "v0.0.0-20210914165742-4cc7213b9bc8",
    )
    go_repository(
        name = "com_github_gorilla_css",
        importpath = "github.com/gorilla/css",
        sum = "h1:BQqNyPTi50JCFMTw/b67hByjMVXZRwGha6wxVGkeihY=",
        version = "v1.0.0",
    )
    go_repository(
        name = "com_github_gorilla_handlers",
        importpath = "github.com/gorilla/handlers",
        sum = "h1:0QniY0USkHQ1RGCLfKxeNHK9bkDHGRYGNDFBCS+YARg=",
        version = "v1.4.2",
    )
    go_repository(
        name = "com_github_gorilla_mux",
        importpath = "github.com/gorilla/mux",
        sum = "h1:gnP5JzjVOuiZD07fKKToCAOjS0yOpj/qPETTXCCS6hw=",
        version = "v1.7.3",
    )
    go_repository(
        name = "com_github_gorilla_securecookie",
        importpath = "github.com/gorilla/securecookie",
        sum = "h1:miw7JPhV+b/lAHSXz4qd/nN9jRiAFV5FwjeKyCS8BvQ=",
        version = "v1.1.1",
    )
    go_repository(
        name = "com_github_gorilla_sessions",
        importpath = "github.com/gorilla/sessions",
        sum = "h1:DHd3rPN5lE3Ts3D8rKkQ8x/0kqfeNmBAaiSi+o7FsgI=",
        version = "v1.2.1",
    )
    go_repository(
        name = "com_github_gorilla_websocket",
        importpath = "github.com/gorilla/websocket",
        sum = "h1:+/TMaTYc4QFitKJxsQ7Yye35DkWvkdLcvGKqM+x0Ufc=",
        version = "v1.4.2",
    )
    go_repository(
        name = "com_github_gostaticanalysis_analysisutil",
        importpath = "github.com/gostaticanalysis/analysisutil",
        sum = "h1:ZMCjoue3DtDWQ5WyU16YbjbQEQ3VuzwxALrpYd+HeKk=",
        version = "v0.7.1",
    )
    go_repository(
        name = "com_github_gostaticanalysis_comment",
        importpath = "github.com/gostaticanalysis/comment",
        sum = "h1:hlnx5+S2fY9Zo9ePo4AhgYsYHbM2+eAv8m/s1JiCd6Q=",
        version = "v1.4.2",
    )
    go_repository(
        name = "com_github_gostaticanalysis_forcetypeassert",
        importpath = "github.com/gostaticanalysis/forcetypeassert",
        sum = "h1:6eUflI3DiGusXGK6X7cCcIgVCpZ2CiZ1Q7jl6ZxNV70=",
        version = "v0.1.0",
    )
    go_repository(
        name = "com_github_gostaticanalysis_nilerr",
        importpath = "github.com/gostaticanalysis/nilerr",
        sum = "h1:ThE+hJP0fEp4zWLkWHWcRyI2Od0p7DlgYG3Uqrmrcpk=",
        version = "v0.1.1",
    )
    go_repository(
        name = "com_github_gregjones_httpcache",
        importpath = "github.com/gregjones/httpcache",
        sum = "h1:pdN6V1QBWetyv/0+wjACpqVH+eVULgEjkurDLq3goeM=",
        version = "v0.0.0-20180305231024-9cad4c3443a7",
    )
    go_repository(
        name = "com_github_groob_plist",
        importpath = "github.com/groob/plist",
        sum = "h1:saaSiB25B1wgaxrshQhurfPKUGJ4It3OxNJUy0rdOjU=",
        version = "v0.0.0-20220217120414-63fa881b19a5",
    )
    go_repository(
        name = "com_github_grpc_ecosystem_go_grpc_middleware",
        importpath = "github.com/grpc-ecosystem/go-grpc-middleware",
        sum = "h1:+9834+KizmvFV7pXQGSXQTsaWhq2GjuNUt0aUU0YBYw=",
        version = "v1.3.0",
    )
    go_repository(
        name = "com_github_grpc_ecosystem_go_grpc_prometheus",
        importpath = "github.com/grpc-ecosystem/go-grpc-prometheus",
        sum = "h1:Ovs26xHkKqVztRpIrF/92BcuyuQ/YW4NSIpoGtfXNho=",
        version = "v1.2.0",
    )
    go_repository(
        name = "com_github_grpc_ecosystem_grpc_gateway",
        importpath = "github.com/grpc-ecosystem/grpc-gateway",
        sum = "h1:gmcG1KaJ57LophUzW0Hy8NmPhnMZb4M0+kPpLofRdBo=",
        version = "v1.16.0",
    )
    go_repository(
        name = "com_github_grpc_ecosystem_grpc_gateway_v2",
        importpath = "github.com/grpc-ecosystem/grpc-gateway/v2",
        sum = "h1:lLT7ZLSzGLI08vc9cpd+tYmNWjdKDqyr/2L+f6U12Fk=",
        version = "v2.11.3",
    )
    go_repository(
        name = "com_github_hanwen_go_fuse_v2",
        importpath = "github.com/hanwen/go-fuse/v2",
        patch_args = ["-p1"],
        patch_tool = "patch",
        patches = ["@{}//buildpatches:com_github_hanwen_go_fuse_v2.patch".format(workspace_name)],
        sum = "h1:t5ivNIH2PK+zw4OBul/iJjsoG9K6kXo4nMDoBpciC8A=",
        version = "v2.3.0",
    )
    go_repository(
        name = "com_github_hashicorp_consul_api",
        importpath = "github.com/hashicorp/consul/api",
        sum = "h1:BNQPM9ytxj6jbjjdRPioQ94T6YXriSopn0i8COv6SRA=",
        version = "v1.1.0",
    )
    go_repository(
        name = "com_github_hashicorp_consul_sdk",
        importpath = "github.com/hashicorp/consul/sdk",
        sum = "h1:LnuDWGNsoajlhGyHJvuWW6FVqRl8JOTPqS6CPTsYjhY=",
        version = "v0.1.1",
    )
    go_repository(
        name = "com_github_hashicorp_errwrap",
        importpath = "github.com/hashicorp/errwrap",
        sum = "h1:OxrOeh75EUXMY8TBjag2fzXGZ40LB6IKw45YeGUDY2I=",
        version = "v1.1.0",
    )
    go_repository(
        name = "com_github_hashicorp_go_cleanhttp",
        importpath = "github.com/hashicorp/go-cleanhttp",
        sum = "h1:035FKYIWjmULyFRBKPs8TBQoi0x6d9G4xc9neXJWAZQ=",
        version = "v0.5.2",
    )
    go_repository(
        name = "com_github_hashicorp_go_hclog",
        importpath = "github.com/hashicorp/go-hclog",
        sum = "h1:K4ev2ib4LdQETX5cSZBG0DVLk1jwGqSPXBjdah3veNs=",
        version = "v0.16.2",
    )
    go_repository(
        name = "com_github_hashicorp_go_immutable_radix",
        importpath = "github.com/hashicorp/go-immutable-radix",
        sum = "h1:DKHmCUm2hRBK510BaiZlwvpD40f8bJFeZnpfm2KLowc=",
        version = "v1.3.1",
    )
    go_repository(
        name = "com_github_hashicorp_go_msgpack",
        importpath = "github.com/hashicorp/go-msgpack",
        sum = "h1:i9R9JSrqIz0QVLz3sz+i3YJdT7TTSLcfLLzJi9aZTuI=",
        version = "v0.5.5",
    )
    go_repository(
        name = "com_github_hashicorp_go_multierror",
        importpath = "github.com/hashicorp/go-multierror",
        sum = "h1:H5DkEtf6CXdFp0N0Em5UCwQpXMWke8IA0+lD48awMYo=",
        version = "v1.1.1",
    )
    go_repository(
        name = "com_github_hashicorp_go_net",
        importpath = "github.com/hashicorp/go.net",
        sum = "h1:sNCoNyDEvN1xa+X0baata4RdcpKwcMS6DH+xwfqPgjw=",
        version = "v0.0.1",
    )
    go_repository(
        name = "com_github_hashicorp_go_plugin",
        importpath = "github.com/hashicorp/go-plugin",
        sum = "h1:DXmvivbWD5qdiBts9TpBC7BYL1Aia5sxbRgQB+v6UZM=",
        version = "v1.4.3",
    )
    go_repository(
        name = "com_github_hashicorp_go_retryablehttp",
        importpath = "github.com/hashicorp/go-retryablehttp",
        sum = "h1:AcYqCvkpalPnPF2pn0KamgwamS42TqUDDYFRKq/RAd0=",
        version = "v0.7.2",
    )
    go_repository(
        name = "com_github_hashicorp_go_rootcerts",
        importpath = "github.com/hashicorp/go-rootcerts",
        sum = "h1:jzhAVGtqPKbwpyCPELlgNWhE1znq+qwJtW5Oi2viEzc=",
        version = "v1.0.2",
    )
    go_repository(
        name = "com_github_hashicorp_go_secure_stdlib_mlock",
        importpath = "github.com/hashicorp/go-secure-stdlib/mlock",
        sum = "h1:cCRo8gK7oq6A2L6LICkUZ+/a5rLiRXFMf1Qd4xSwxTc=",
        version = "v0.1.1",
    )
    go_repository(
        name = "com_github_hashicorp_go_secure_stdlib_parseutil",
        importpath = "github.com/hashicorp/go-secure-stdlib/parseutil",
        sum = "h1:78ki3QBevHwYrVxnyVeaEz+7WtifHhauYF23es/0KlI=",
        version = "v0.1.1",
    )
    go_repository(
        name = "com_github_hashicorp_go_secure_stdlib_strutil",
        importpath = "github.com/hashicorp/go-secure-stdlib/strutil",
        sum = "h1:nd0HIW15E6FG1MsnArYaHfuw9C2zgzM8LxkG5Ty/788=",
        version = "v0.1.1",
    )
    go_repository(
        name = "com_github_hashicorp_go_sockaddr",
        importpath = "github.com/hashicorp/go-sockaddr",
        sum = "h1:ztczhD1jLxIRjVejw8gFomI1BQZOe2WoVOu0SyteCQc=",
        version = "v1.0.2",
    )
    go_repository(
        name = "com_github_hashicorp_go_syslog",
        importpath = "github.com/hashicorp/go-syslog",
        sum = "h1:KaodqZuhUoZereWVIYmpUgZysurB1kBLX2j0MwMrUAE=",
        version = "v1.0.0",
    )
    go_repository(
        name = "com_github_hashicorp_go_uuid",
        importpath = "github.com/hashicorp/go-uuid",
        sum = "h1:2gKiV6YVmrJ1i2CKKa9obLvRieoRGviZFL26PcT/Co8=",
        version = "v1.0.3",
    )
    go_repository(
        name = "com_github_hashicorp_go_version",
        importpath = "github.com/hashicorp/go-version",
        sum = "h1:feTTfFNnjP967rlCxM/I9g701jU+RN74YKx2mOkIeek=",
        version = "v1.6.0",
    )
    go_repository(
        name = "com_github_hashicorp_golang_lru",
        importpath = "github.com/hashicorp/golang-lru",
        sum = "h1:YDjusn29QI/Das2iO9M0BHnIbxPeyuCHsjMW+lJfyTc=",
        version = "v0.5.4",
    )
    go_repository(
        name = "com_github_hashicorp_hcl",
        importpath = "github.com/hashicorp/hcl",
        sum = "h1:0Anlzjpi4vEasTeNFn2mLJgTSwt0+6sfsiTG8qcWGx4=",
        version = "v1.0.0",
    )
    go_repository(
        name = "com_github_hashicorp_logutils",
        importpath = "github.com/hashicorp/logutils",
        sum = "h1:dLEQVugN8vlakKOUE3ihGLTZJRB4j+M2cdTm/ORI65Y=",
        version = "v1.0.0",
    )
    go_repository(
        name = "com_github_hashicorp_mdns",
        importpath = "github.com/hashicorp/mdns",
        sum = "h1:sY0CMhFmjIPDMlTB+HfymFHCaYLhgifZ0QhjaYKD/UQ=",
        version = "v1.0.4",
    )
    go_repository(
        name = "com_github_hashicorp_memberlist",
        importpath = "github.com/hashicorp/memberlist",
        sum = "h1:EtYPN8DpAURiapus508I4n9CzHs2W+8NZGbmmR/prTM=",
        version = "v0.5.0",
    )
    go_repository(
        name = "com_github_hashicorp_serf",
        importpath = "github.com/hashicorp/serf",
        sum = "h1:Z1H2J60yRKvfDYAOZLd2MU0ND4AH/WDz7xYHDWQsIPY=",
        version = "v0.10.1",
    )
    go_repository(
        name = "com_github_hashicorp_vault_api",
        importpath = "github.com/hashicorp/vault/api",
        sum = "h1:mWLfPT0RhxBitjKr6swieCEP2v5pp/M//t70S3kMLRo=",
        version = "v1.4.1",
    )
    go_repository(
        name = "com_github_hashicorp_vault_sdk",
        importpath = "github.com/hashicorp/vault/sdk",
        sum = "h1:3SaHOJY687jY1fnB61PtL0cOkKItphrbLmux7T92HBo=",
        version = "v0.4.1",
    )
    go_repository(
        name = "com_github_hashicorp_yamux",
        importpath = "github.com/hashicorp/yamux",
        sum = "h1:b5rjCoWHc7eqmAS4/qyk21ZsHyb6Mxv/jykxvNTkU4M=",
        version = "v0.0.0-20180604194846-3520598351bb",
    )
    go_repository(
        name = "com_github_hdrhistogram_hdrhistogram_go",
        importpath = "github.com/HdrHistogram/hdrhistogram-go",
        sum = "h1:5IcZpTvzydCQeHzK4Ef/D5rrSqwxob0t8PQPMybUNFM=",
        version = "v1.1.2",
    )
    go_repository(
        name = "com_github_hinshun_vt10x",
        importpath = "github.com/hinshun/vt10x",
        sum = "h1:qv2VnGeEQHchGaZ/u7lxST/RaJw+cv273q79D81Xbog=",
        version = "v0.0.0-20220119200601-820417d04eec",
    )
    go_repository(
        name = "com_github_hpcloud_tail",
        importpath = "github.com/hpcloud/tail",
        sum = "h1:nfCOvKYfkgYP8hkirhJocXT2+zOD8yUNjXaWfTlyFKI=",
        version = "v1.0.0",
    )
    go_repository(
        name = "com_github_huandu_xstrings",
        importpath = "github.com/huandu/xstrings",
        sum = "h1:D17IlohoQq4UcpqD7fDk80P7l+lwAmlFaBHgOipl2FU=",
        version = "v1.4.0",
    )
    go_repository(
        name = "com_github_hydrogen18_memlistener",
        importpath = "github.com/hydrogen18/memlistener",
        sum = "h1:JR7eDj8HD6eXrc5fWLbSUnfcQFL06PYvCc0DKQnWfaU=",
        version = "v1.0.0",
    )
    go_repository(
        name = "com_github_iancoleman_strcase",
        importpath = "github.com/iancoleman/strcase",
        sum = "h1:05I4QRnGpI0m37iZQRuskXh+w77mr6Z41lwQzuHLwW0=",
        version = "v0.2.0",
    )
    go_repository(
        name = "com_github_ianlancetaylor_demangle",
        importpath = "github.com/ianlancetaylor/demangle",
        sum = "h1:BA4a7pe6ZTd9F8kXETBoijjFJ/ntaa//1wiH9BZu4zU=",
        version = "v0.0.0-20230524184225-eabc099b10ab",
    )
    go_repository(
        name = "com_github_imdario_mergo",
        importpath = "github.com/imdario/mergo",
        sum = "h1:wwQJbIsHYGMUyLSPrEq1CT16AhnhNJQ51+4fdHUnCl4=",
        version = "v0.3.16",
    )
    go_repository(
        name = "com_github_imkira_go_interpol",
        importpath = "github.com/imkira/go-interpol",
        sum = "h1:KIiKr0VSG2CUW1hl1jpiyuzuJeKUUpC8iM1AIE7N1Vk=",
        version = "v1.1.0",
    )
    go_repository(
        name = "com_github_inconshreveable_mousetrap",
        importpath = "github.com/inconshreveable/mousetrap",
        sum = "h1:wN+x4NVGpMsO7ErUn/mUI3vEoE6Jt13X2s0bqwp9tc8=",
        version = "v1.1.0",
    )
    go_repository(
        name = "com_github_intel_goresctrl",
        importpath = "github.com/intel/goresctrl",
        sum = "h1:K2D3GOzihV7xSBedGxONSlaw/un1LZgWsc9IfqipN4c=",
        version = "v0.3.0",
    )
    go_repository(
        name = "com_github_iris_contrib_blackfriday",
        importpath = "github.com/iris-contrib/blackfriday",
        sum = "h1:o5sHQHHm0ToHUlAJSTjW9UWicjJSDDauOOQ2AHuIVp4=",
        version = "v2.0.0+incompatible",
    )
    go_repository(
        name = "com_github_iris_contrib_go_uuid",
        importpath = "github.com/iris-contrib/go.uuid",
        sum = "h1:XZubAYg61/JwnJNbZilGjf3b3pB80+OQg2qf6c8BfWE=",
        version = "v2.0.0+incompatible",
    )
    go_repository(
        name = "com_github_iris_contrib_i18n",
        importpath = "github.com/iris-contrib/i18n",
        sum = "h1:Kyp9KiXwsyZRTeoNjgVCrWks7D8ht9+kg6yCjh8K97o=",
        version = "v0.0.0-20171121225848-987a633949d0",
    )
    go_repository(
        name = "com_github_iris_contrib_schema",
        importpath = "github.com/iris-contrib/schema",
        sum = "h1:CPSBLyx2e91H2yJzPuhGuifVRnZBBJ3pCOMbOvPZaTw=",
        version = "v0.0.6",
    )
    go_repository(
        name = "com_github_j_keck_arping",
        importpath = "github.com/j-keck/arping",
        sum = "h1:hlLhuXgQkzIJTZuhMigvG/CuSkaspeaD9hRDk2zuiMI=",
        version = "v1.0.2",
    )
    go_repository(
        name = "com_github_jackc_chunkreader",
        importpath = "github.com/jackc/chunkreader",
        sum = "h1:4s39bBR8ByfqH+DKm8rQA3E1LHZWB9XWcrz8fqaZbe0=",
        version = "v1.0.0",
    )
    go_repository(
        name = "com_github_jackc_chunkreader_v2",
        importpath = "github.com/jackc/chunkreader/v2",
        sum = "h1:i+RDz65UE+mmpjTfyz0MoVTnzeYxroil2G82ki7MGG8=",
        version = "v2.0.1",
    )
    go_repository(
        name = "com_github_jackc_pgconn",
        importpath = "github.com/jackc/pgconn",
        sum = "h1:vrbA9Ud87g6JdFWkHTJXppVce58qPIdP7N8y0Ml/A7Q=",
        version = "v1.14.0",
    )
    go_repository(
        name = "com_github_jackc_pgerrcode",
        importpath = "github.com/jackc/pgerrcode",
        sum = "h1:s+4MhCQ6YrzisK6hFJUX53drDT4UsSW3DEhKn0ifuHw=",
        version = "v0.0.0-20220416144525-469b46aa5efa",
    )
    go_repository(
        name = "com_github_jackc_pgio",
        importpath = "github.com/jackc/pgio",
        sum = "h1:g12B9UwVnzGhueNavwioyEEpAmqMe1E/BN9ES+8ovkE=",
        version = "v1.0.0",
    )
    go_repository(
        name = "com_github_jackc_pgmock",
        importpath = "github.com/jackc/pgmock",
        sum = "h1:DadwsjnMwFjfWc9y5Wi/+Zz7xoE5ALHsRQlOctkOiHc=",
        version = "v0.0.0-20210724152146-4ad1a8207f65",
    )
    go_repository(
        name = "com_github_jackc_pgpassfile",
        importpath = "github.com/jackc/pgpassfile",
        sum = "h1:/6Hmqy13Ss2zCq62VdNG8tM1wchn8zjSGOBJ6icpsIM=",
        version = "v1.0.0",
    )
    go_repository(
        name = "com_github_jackc_pgproto3",
        importpath = "github.com/jackc/pgproto3",
        sum = "h1:FYYE4yRw+AgI8wXIinMlNjBbp/UitDJwfj5LqqewP1A=",
        version = "v1.1.0",
    )
    go_repository(
        name = "com_github_jackc_pgproto3_v2",
        importpath = "github.com/jackc/pgproto3/v2",
        sum = "h1:7eY55bdBeCz1F2fTzSz69QC+pG46jYq9/jtSPiJ5nn0=",
        version = "v2.3.2",
    )
    go_repository(
        name = "com_github_jackc_pgservicefile",
        importpath = "github.com/jackc/pgservicefile",
        sum = "h1:bbPeKD0xmW/Y25WS6cokEszi5g+S0QxI/d45PkRi7Nk=",
        version = "v0.0.0-20221227161230-091c0ba34f0a",
    )
    go_repository(
        name = "com_github_jackc_pgtype",
        importpath = "github.com/jackc/pgtype",
        sum = "h1:y+xUdabmyMkJLyApYuPj38mW+aAIqCe5uuBB51rH3Vw=",
        version = "v1.14.0",
    )
    go_repository(
        name = "com_github_jackc_pgx_v4",
        importpath = "github.com/jackc/pgx/v4",
        sum = "h1:YP7G1KABtKpB5IHrO9vYwSrCOhs7p3uqhvhhQBptya0=",
        version = "v4.18.1",
    )
    go_repository(
        name = "com_github_jackc_pgx_v5",
        importpath = "github.com/jackc/pgx/v5",
        sum = "h1:oKfB/FhuVtit1bBM3zNRRsZ925ZkMN3HXL+LgLUM9lE=",
        version = "v5.4.1",
    )
    go_repository(
        name = "com_github_jackc_puddle",
        importpath = "github.com/jackc/puddle",
        sum = "h1:eHK/5clGOatcjX3oWGBO/MpxpbHzSwud5EWTSCI+MX0=",
        version = "v1.3.0",
    )
    go_repository(
        name = "com_github_jackc_puddle_v2",
        importpath = "github.com/jackc/puddle/v2",
        sum = "h1:RdcDk92EJBuBS55nQMMYFXTxwstHug4jkhT5pq8VxPk=",
        version = "v2.2.0",
    )
    go_repository(
        name = "com_github_jbenet_go_context",
        importpath = "github.com/jbenet/go-context",
        sum = "h1:BQSFePA1RWJOlocH6Fxy8MmwDt+yVQYULKfN0RoTN8A=",
        version = "v0.0.0-20150711004518-d14ea06fba99",
    )
    go_repository(
        name = "com_github_jcmturner_aescts_v2",
        importpath = "github.com/jcmturner/aescts/v2",
        sum = "h1:9YKLH6ey7H4eDBXW8khjYslgyqG2xZikXP0EQFKrle8=",
        version = "v2.0.0",
    )
    go_repository(
        name = "com_github_jcmturner_dnsutils_v2",
        importpath = "github.com/jcmturner/dnsutils/v2",
        sum = "h1:lltnkeZGL0wILNvrNiVCR6Ro5PGU/SeBvVO/8c/iPbo=",
        version = "v2.0.0",
    )
    go_repository(
        name = "com_github_jcmturner_gofork",
        importpath = "github.com/jcmturner/gofork",
        sum = "h1:QH0l3hzAU1tfT3rZCnW5zXl+orbkNMMRGJfdJjHVETg=",
        version = "v1.7.6",
    )
    go_repository(
        name = "com_github_jcmturner_goidentity_v6",
        importpath = "github.com/jcmturner/goidentity/v6",
        sum = "h1:VKnZd2oEIMorCTsFBnJWbExfNN7yZr3EhJAxwOkZg6o=",
        version = "v6.0.1",
    )
    go_repository(
        name = "com_github_jcmturner_gokrb5_v8",
        importpath = "github.com/jcmturner/gokrb5/v8",
        sum = "h1:x1Sv4HaTpepFkXbt2IkL29DXRf8sOfZXo8eRKh687T8=",
        version = "v8.4.4",
    )
    go_repository(
        name = "com_github_jcmturner_rpc_v2",
        importpath = "github.com/jcmturner/rpc/v2",
        sum = "h1:7FXXj8Ti1IaVFpSAziCZWNzbNuZmnvw/i6CqLNdWfZY=",
        version = "v2.0.3",
    )
    go_repository(
        name = "com_github_jessevdk_go_flags",
        importpath = "github.com/jessevdk/go-flags",
        sum = "h1:1jKYvbxEjfUl0fmqTCOfonvskHHXMjBySTLW4y9LFvc=",
        version = "v1.5.0",
    )
    go_repository(
        name = "com_github_jgautheron_goconst",
        importpath = "github.com/jgautheron/goconst",
        sum = "h1:HxVbL1MhydKs8R8n/HE5NPvzfaYmQJA3o879lE4+WcM=",
        version = "v1.5.1",
    )
    go_repository(
        name = "com_github_jhump_gopoet",
        importpath = "github.com/jhump/gopoet",
        sum = "h1:gYjOPnzHd2nzB37xYQZxj4EIQNpBrBskRqQQ3q4ZgSg=",
        version = "v0.1.0",
    )
    go_repository(
        name = "com_github_jhump_goprotoc",
        importpath = "github.com/jhump/goprotoc",
        sum = "h1:Y1UgUX+txUznfqcGdDef8ZOVlyQvnV0pKWZH08RmZuo=",
        version = "v0.5.0",
    )
    go_repository(
        name = "com_github_jhump_protoreflect",
        build_directives = [
            "gazelle:resolve go github.com/jhump/protoreflect/internal/testprotos @com_github_jhump_protoreflect//internal/testprotos",
            "gazelle:proto disable",
        ],
        importpath = "github.com/jhump/protoreflect",
        sum = "h1:HUMERORf3I3ZdX05WaQ6MIpd/NJ434hTp5YiKgfCL6c=",
        version = "v1.15.1",
    )
    go_repository(
        name = "com_github_jingyugao_rowserrcheck",
        importpath = "github.com/jingyugao/rowserrcheck",
        sum = "h1:zibz55j/MJtLsjP1OF4bSdgXxwL1b+Vn7Tjzq7gFzUs=",
        version = "v1.1.1",
    )
    go_repository(
        name = "com_github_jinzhu_configor",
        importpath = "github.com/jinzhu/configor",
        sum = "h1:OKk9dsR8i6HPOCZR8BcMtcEImAFjIhbJFZNyn5GCZko=",
        version = "v1.2.1",
    )
    go_repository(
        name = "com_github_jinzhu_gorm",
        importpath = "github.com/jinzhu/gorm",
        sum = "h1:+IyIjPEABKRpsu/F8OvDPy9fyQlgsg2luMV2ZIH5i5o=",
        version = "v1.9.16",
    )
    go_repository(
        name = "com_github_jinzhu_inflection",
        importpath = "github.com/jinzhu/inflection",
        sum = "h1:K317FqzuhWc8YvSVlFMCCUb36O/S9MCKRDI7QkRKD/E=",
        version = "v1.0.0",
    )
    go_repository(
        name = "com_github_jinzhu_now",
        importpath = "github.com/jinzhu/now",
        sum = "h1:/o9tlHleP7gOFmsnYNz3RGnqzefHA47wQpKrrdTIwXQ=",
        version = "v1.1.5",
    )
    go_repository(
        name = "com_github_jirfag_go_printf_func_name",
        importpath = "github.com/jirfag/go-printf-func-name",
        sum = "h1:KA9BjwUk7KlCh6S9EAGWBt1oExIUv9WyNCiRz5amv48=",
        version = "v0.0.0-20200119135958-7558a9eaa5af",
    )
    go_repository(
        name = "com_github_jmespath_go_jmespath",
        importpath = "github.com/jmespath/go-jmespath",
        sum = "h1:BEgLn5cpjn8UN1mAw4NjwDrS35OdebyEtFe+9YPoQUg=",
        version = "v0.4.0",
    )
    go_repository(
        name = "com_github_jmespath_go_jmespath_internal_testify",
        importpath = "github.com/jmespath/go-jmespath/internal/testify",
        sum = "h1:shLQSRRSCCPj3f2gpwzGwWFoC7ycTf1rcQZHOlsJ6N8=",
        version = "v1.5.1",
    )
    go_repository(
        name = "com_github_jmoiron_sqlx",
        importpath = "github.com/jmoiron/sqlx",
        sum = "h1:41Ip0zITnmWNR/vHV+S4m+VoUivnWY5E4OJfLZjCJMA=",
        version = "v1.2.0",
    )
    go_repository(
        name = "com_github_joefitzgerald_rainbow_reporter",
        importpath = "github.com/joefitzgerald/rainbow-reporter",
        sum = "h1:AuMG652zjdzI0YCCnXAqATtRBpGXMcAnrajcaTrSeuo=",
        version = "v0.1.0",
    )
    go_repository(
        name = "com_github_johncgriffin_overflow",
        importpath = "github.com/JohnCGriffin/overflow",
        sum = "h1:RGWPOewvKIROun94nF7v2cua9qP+thov/7M50KEoeSU=",
        version = "v0.0.0-20211019200055-46fa312c352c",
    )
    go_repository(
        name = "com_github_joho_godotenv",
        importpath = "github.com/joho/godotenv",
        sum = "h1:Zjp+RcGpHhGlrMbJzXTrZZPrWj+1vfm90La1wgB6Bhc=",
        version = "v1.3.0",
    )
    go_repository(
        name = "com_github_joker_hpp",
        importpath = "github.com/Joker/hpp",
        sum = "h1:65+iuJYdRXv/XyN62C1uEmmOx3432rNG/rKlX6V7Kkc=",
        version = "v1.0.0",
    )
    go_repository(
        name = "com_github_joker_jade",
        importpath = "github.com/Joker/jade",
        sum = "h1:Qbeh12Vq6BxURXT1qZBRHsDxeURB8ztcL6f3EXSGeHk=",
        version = "v1.1.3",
    )
    go_repository(
        name = "com_github_jonboulle_clockwork",
        importpath = "github.com/jonboulle/clockwork",
        sum = "h1:p4Cf1aMWXnXAUh8lVfewRBx1zaTSYKrKMF2g3ST4RZ4=",
        version = "v0.4.0",
    )
    go_repository(
        name = "com_github_josharian_intern",
        importpath = "github.com/josharian/intern",
        sum = "h1:vlS4z54oSdjm0bgjRigI+G1HpF+tI+9rE5LLzOg8HmY=",
        version = "v1.0.0",
    )
    go_repository(
        name = "com_github_josharian_native",
        importpath = "github.com/josharian/native",
        sum = "h1:uuaP0hAbW7Y4l0ZRQ6C9zfb7Mg1mbFKry/xzDAfmtLA=",
        version = "v1.1.0",
    )
    go_repository(
        name = "com_github_jotfs_fastcdc_go",
        importpath = "github.com/jotfs/fastcdc-go",
        replace = "github.com/buildbuddy-io/fastcdc-go",
        sum = "h1:yu6OEmUHMQqiMQ3BOLlhYUe6O34nb4DJob7vt++E42k=",
        version = "v0.2.0-rc2",
    )
    go_repository(
        name = "com_github_jpillora_backoff",
        importpath = "github.com/jpillora/backoff",
        sum = "h1:uvFg412JmmHBHw7iwprIxkPMI+sGQ4kzOWsMeHnm2EA=",
        version = "v1.0.0",
    )
    go_repository(
        name = "com_github_jsimonetti_rtnetlink",
        importpath = "github.com/jsimonetti/rtnetlink",
        sum = "h1:ycpm3z8XlAzmaacVRjdUT3x6MM1o3YBXsXc7DXSRNCE=",
        version = "v1.3.3",
    )
    go_repository(
        name = "com_github_json_iterator_go",
        importpath = "github.com/json-iterator/go",
        sum = "h1:PV8peI4a0ysnczrg+LtxykD8LfKY9ML6u2jnxaEnrnM=",
        version = "v1.1.12",
    )
    go_repository(
        name = "com_github_jstemmer_go_junit_report",
        importpath = "github.com/jstemmer/go-junit-report",
        sum = "h1:6QPYqodiu3GuPL+7mfx+NwDdp2eTkp9IfEUpgAwUN0o=",
        version = "v0.9.1",
    )
    go_repository(
        name = "com_github_jtolds_gls",
        importpath = "github.com/jtolds/gls",
        sum = "h1:xdiiI2gbIgH/gLH7ADydsJ1uDOEzR8yvV7C0MuV77Wo=",
        version = "v4.20.0+incompatible",
    )
    go_repository(
        name = "com_github_juju_errors",
        importpath = "github.com/juju/errors",
        sum = "h1:rhqTjzJlm7EbkELJDKMTU7udov+Se0xZkWmugr6zGok=",
        version = "v0.0.0-20181118221551-089d3ea4e4d5",
    )
    go_repository(
        name = "com_github_juju_loggo",
        importpath = "github.com/juju/loggo",
        sum = "h1:MK144iBQF9hTSwBW/9eJm034bVoG30IshVm688T2hi8=",
        version = "v0.0.0-20180524022052-584905176618",
    )
    go_repository(
        name = "com_github_juju_testing",
        importpath = "github.com/juju/testing",
        sum = "h1:WQM1NildKThwdP7qWrNAFGzp4ijNLw8RlgENkaI4MJs=",
        version = "v0.0.0-20180920084828-472a3e8b2073",
    )
    go_repository(
        name = "com_github_julienschmidt_httprouter",
        importpath = "github.com/julienschmidt/httprouter",
        sum = "h1:U0609e9tgbseu3rBINet9P48AI/D3oJs4dN7jwJOQ1U=",
        version = "v1.3.0",
    )
    go_repository(
        name = "com_github_julz_importas",
        importpath = "github.com/julz/importas",
        sum = "h1:F78HnrsjY3cR7j0etXy5+TU1Zuy7Xt08X/1aJnH5xXY=",
        version = "v0.1.0",
    )
    go_repository(
        name = "com_github_jung_kurt_gofpdf",
        importpath = "github.com/jung-kurt/gofpdf",
        sum = "h1:PJr+ZMXIecYc1Ey2zucXdR73SMBtgjPgwa31099IMv0=",
        version = "v1.0.3-0.20190309125859-24315acbbda5",
    )
    go_repository(
        name = "com_github_k0kubun_colorstring",
        importpath = "github.com/k0kubun/colorstring",
        sum = "h1:uC1QfSlInpQF+M0ao65imhwqKnz3Q2z/d8PWZRMQvDM=",
        version = "v0.0.0-20150214042306-9440f1994b88",
    )
    go_repository(
        name = "com_github_karrick_godirwalk",
        importpath = "github.com/karrick/godirwalk",
        sum = "h1:lOpSw2vJP0y5eLBW906QwKsUK/fe/QDyoqM5rnnuPDY=",
        version = "v1.10.3",
    )
    go_repository(
        name = "com_github_kataras_blocks",
        importpath = "github.com/kataras/blocks",
        sum = "h1:cF3RDY/vxnSRezc7vLFlQFTYXG/yAr1o7WImJuZbzC4=",
        version = "v0.0.7",
    )
    go_repository(
        name = "com_github_kataras_golog",
        importpath = "github.com/kataras/golog",
        sum = "h1:isP8th4PJH2SrbkciKnylaND9xoTtfxv++NB+DF0l9g=",
        version = "v0.1.8",
    )
    go_repository(
        name = "com_github_kataras_iris_v12",
        importpath = "github.com/kataras/iris/v12",
        sum = "h1:WzDY5nGuW/LgVaFS5BtTkW3crdSKJ/FEgWnxPnIVVLI=",
        version = "v12.2.0",
    )
    go_repository(
        name = "com_github_kataras_neffos",
        importpath = "github.com/kataras/neffos",
        sum = "h1:O06dvQlxjdWvzWbm2Bq+Si6psUhvSmEctAMk9Xujqms=",
        version = "v0.0.10",
    )
    go_repository(
        name = "com_github_kataras_pio",
        importpath = "github.com/kataras/pio",
        sum = "h1:kqreJ5KOEXGMwHAWHDwIl+mjfNCPhAwZPa8gK7MKlyw=",
        version = "v0.0.11",
    )
    go_repository(
        name = "com_github_kataras_sitemap",
        importpath = "github.com/kataras/sitemap",
        sum = "h1:w71CRMMKYMJh6LR2wTgnk5hSgjVNB9KL60n5e2KHvLY=",
        version = "v0.0.6",
    )
    go_repository(
        name = "com_github_kataras_tunnel",
        importpath = "github.com/kataras/tunnel",
        sum = "h1:sCAqWuJV7nPzGrlb0os3j49lk2JhILT0rID38NHNLpA=",
        version = "v0.0.4",
    )
    go_repository(
        name = "com_github_kballard_go_shellquote",
        importpath = "github.com/kballard/go-shellquote",
        sum = "h1:Z9n2FFNUXsshfwJMBgNA0RU6/i7WVaAegv3PtuIHPMs=",
        version = "v0.0.0-20180428030007-95032a82bc51",
    )
    go_repository(
        name = "com_github_kevinburke_ssh_config",
        importpath = "github.com/kevinburke/ssh_config",
        sum = "h1:x584FjTGwHzMwvHx18PXxbBVzfnxogHaAReU4gf13a4=",
        version = "v1.2.0",
    )
    go_repository(
        name = "com_github_kisielk_errcheck",
        importpath = "github.com/kisielk/errcheck",
        sum = "h1:YTDO4pNy7AUN/021p+JGHycQyYNIyMoenM1YDVK6RlY=",
        version = "v1.6.0",
    )
    go_repository(
        name = "com_github_kisielk_gotool",
        importpath = "github.com/kisielk/gotool",
        sum = "h1:AV2c/EiW3KqPNT9ZKl07ehoAGi4C5/01Cfbblndcapg=",
        version = "v1.0.0",
    )
    go_repository(
        name = "com_github_klauspost_asmfmt",
        importpath = "github.com/klauspost/asmfmt",
        sum = "h1:4Ri7ox3EwapiOjCki+hw14RyKk201CN4rzyCJRFLpK4=",
        version = "v1.3.2",
    )
    go_repository(
        name = "com_github_klauspost_compress",
        importpath = "github.com/klauspost/compress",
        sum = "h1:RlWWUY/Dr4fL8qk9YG7DTZ7PDgME2V4csBXA8L/ixi4=",
        version = "v1.17.2",
    )
    go_repository(
        name = "com_github_klauspost_cpuid",
        importpath = "github.com/klauspost/cpuid",
        sum = "h1:vJi+O/nMdFt0vqm8NZBI6wzALWdA2X+egi0ogNyrC/w=",
        version = "v1.2.1",
    )
    go_repository(
        name = "com_github_klauspost_cpuid_v2",
        importpath = "github.com/klauspost/cpuid/v2",
        sum = "h1:0E5MSMDEoAulmXNFquVs//DdoomxaoTY1kUhbc/qbZg=",
        version = "v2.2.5",
    )
    go_repository(
        name = "com_github_konsorten_go_windows_terminal_sequences",
        importpath = "github.com/konsorten/go-windows-terminal-sequences",
        sum = "h1:CE8S1cTafDpPvMhIxNJKvHsGVBgn1xWYf1NbHQhywc8=",
        version = "v1.0.3",
    )
    go_repository(
        name = "com_github_kr_fs",
        importpath = "github.com/kr/fs",
        sum = "h1:Jskdu9ieNAYnjxsi0LbQp1ulIKZV1LAFgK1tWhpZgl8=",
        version = "v0.1.0",
    )
    go_repository(
        name = "com_github_kr_logfmt",
        importpath = "github.com/kr/logfmt",
        sum = "h1:T+h1c/A9Gawja4Y9mFVWj2vyii2bbUNDw3kt9VxK2EY=",
        version = "v0.0.0-20140226030751-b84e30acd515",
    )
    go_repository(
        name = "com_github_kr_pretty",
        importpath = "github.com/kr/pretty",
        sum = "h1:flRD4NNwYAUpkphVc1HcthR4KEIFJ65n8Mw5qdRn3LE=",
        version = "v0.3.1",
    )
    go_repository(
        name = "com_github_kr_pty",
        importpath = "github.com/kr/pty",
        sum = "h1:AkaSdXYQOWeaO3neb8EM634ahkXXe3jYbVh/F9lq+GI=",
        version = "v1.1.8",
    )
    go_repository(
        name = "com_github_kr_text",
        importpath = "github.com/kr/text",
        sum = "h1:5Nx0Ya0ZqY2ygV366QzturHI13Jq95ApcVaJBhpS+AY=",
        version = "v0.2.0",
    )
    go_repository(
        name = "com_github_kulti_thelper",
        importpath = "github.com/kulti/thelper",
        sum = "h1:K4xulKkwOCnT1CDms6Ex3uG1dvSMUUQe9zxgYQgbRXs=",
        version = "v0.6.2",
    )
    go_repository(
        name = "com_github_kunalkushwaha_ltag",
        importpath = "github.com/kunalkushwaha/ltag",
        sum = "h1:VoxjjJuyOrNWD125BVoIYv5uJFzCD48nt74dq8rWxg4=",
        version = "v0.2.4",
    )
    go_repository(
        name = "com_github_kunwardeep_paralleltest",
        importpath = "github.com/kunwardeep/paralleltest",
        sum = "h1:UdKIkImEAXjR1chUWLn+PNXqWUGs//7tzMeWuP7NhmI=",
        version = "v1.0.3",
    )
    go_repository(
        name = "com_github_kylelemons_godebug",
        importpath = "github.com/kylelemons/godebug",
        sum = "h1:RPNrshWIDI6G2gRW9EHilWtl7Z6Sb1BR0xunSBf0SNc=",
        version = "v1.1.0",
    )
    go_repository(
        name = "com_github_kyoh86_exportloopref",
        importpath = "github.com/kyoh86/exportloopref",
        sum = "h1:5Ry/at+eFdkX9Vsdw3qU4YkvGtzuVfzT4X7S77LoN/M=",
        version = "v0.1.8",
    )
    go_repository(
        name = "com_github_labstack_echo",
        importpath = "github.com/labstack/echo",
        sum = "h1:pGRcYk231ExFAyoAjAfD85kQzRJCRI8bbnE7CX5OEgg=",
        version = "v3.3.10+incompatible",
    )
    go_repository(
        name = "com_github_labstack_echo_v4",
        importpath = "github.com/labstack/echo/v4",
        sum = "h1:5CiyngihEO4HXsz3vVsJn7f8xAlWwRr3aY6Ih280ZKA=",
        version = "v4.10.0",
    )
    go_repository(
        name = "com_github_labstack_gommon",
        importpath = "github.com/labstack/gommon",
        sum = "h1:y7cvthEAEbU0yHOf4axH8ZG2NH8knB9iNSoTO8dyIk8=",
        version = "v0.4.0",
    )
    go_repository(
        name = "com_github_ldez_gomoddirectives",
        importpath = "github.com/ldez/gomoddirectives",
        sum = "h1:y7MBaisZVDYmKvt9/l1mjNCiSA1BVn34U0ObUcJwlhA=",
        version = "v0.2.3",
    )
    go_repository(
        name = "com_github_ldez_tagliatelle",
        importpath = "github.com/ldez/tagliatelle",
        sum = "h1:3BqVVlReVUZwafJUwQ+oxbx2BEX2vUG4Yu/NOfMiKiM=",
        version = "v0.3.1",
    )
    go_repository(
        name = "com_github_leodido_go_urn",
        importpath = "github.com/leodido/go-urn",
        sum = "h1:BqpAaACuzVSgi/VLzGZIobT2z4v53pjosyNd9Yv6n/w=",
        version = "v1.2.1",
    )
    go_repository(
        name = "com_github_lestrrat_go_backoff_v2",
        importpath = "github.com/lestrrat-go/backoff/v2",
        sum = "h1:oNb5E5isby2kiro9AgdHLv5N5tint1AnDVVf2E2un5A=",
        version = "v2.0.8",
    )
    go_repository(
        name = "com_github_lestrrat_go_blackmagic",
        importpath = "github.com/lestrrat-go/blackmagic",
        sum = "h1:lS5Zts+5HIC/8og6cGHb0uCcNCa3OUt1ygh3Qz2Fe80=",
        version = "v1.0.1",
    )
    go_repository(
        name = "com_github_lestrrat_go_httpcc",
        importpath = "github.com/lestrrat-go/httpcc",
        sum = "h1:ydWCStUeJLkpYyjLDHihupbn2tYmZ7m22BGkcvZZrIE=",
        version = "v1.0.1",
    )
    go_repository(
        name = "com_github_lestrrat_go_iter",
        importpath = "github.com/lestrrat-go/iter",
        sum = "h1:gMXo1q4c2pHmC3dn8LzRhJfP1ceCbgSiT9lUydIzltI=",
        version = "v1.0.2",
    )
    go_repository(
        name = "com_github_lestrrat_go_jwx",
        importpath = "github.com/lestrrat-go/jwx",
        sum = "h1:4iFo8FPRZGDYe1t19mQP0zTRqA7n8HnJ5lkIiDvJcB0=",
        version = "v1.2.26",
    )
    go_repository(
        name = "com_github_lestrrat_go_option",
        importpath = "github.com/lestrrat-go/option",
        sum = "h1:oAzP2fvZGQKWkvHa1/SAcFolBEca1oN+mQ7eooNBEYU=",
        version = "v1.0.1",
    )
    go_repository(
        name = "com_github_lib_pq",
        importpath = "github.com/lib/pq",
        sum = "h1:YXG7RB+JIjhP29X+OtkiDnYaXQwpS4JEWq7dtCCRUEw=",
        version = "v1.10.9",
    )
    go_repository(
        name = "com_github_linuxkit_virtsock",
        importpath = "github.com/linuxkit/virtsock",
        sum = "h1:jUp75lepDg0phMUJBCmvaeFDldD2N3S1lBuPwUTszio=",
        version = "v0.0.0-20201010232012-f8cee7dfc7a3",
    )
    go_repository(
        name = "com_github_lni_dragonboat_v4",
        importpath = "github.com/lni/dragonboat/v4",
        replace = "github.com/tylerwilliams/dragonboat/v4",
        sum = "h1:P37KaddUF5gl34TjhavSc7qi1U292DxinSXcXUs6i9Q=",
        version = "v4.0.0-pre1",
    )
    go_repository(
        name = "com_github_lni_goutils",
        importpath = "github.com/lni/goutils",
        sum = "h1:6gzI38ZJmbzZ7oZebXz6jII0uVK+MZ3+ds+7mIt1ioI=",
        version = "v1.3.1-0.20220604063047-388d67b4dbc4",
    )
    go_repository(
        name = "com_github_lni_vfs",
        importpath = "github.com/lni/vfs",
        sum = "h1:jX9CoRWNPwrZ2yY3RJFTSwa49qDQqtXglrCByGdQGZg=",
        version = "v0.2.1-0.20220616104132-8852fd867376",
    )
    go_repository(
        name = "com_github_logrusorgru_aurora",
        importpath = "github.com/logrusorgru/aurora",
        sum = "h1:tOpm7WcpBTn4fjmVfgpQq0EfczGlG91VSDkswnjF5A8=",
        version = "v2.0.3+incompatible",
    )
    go_repository(
        name = "com_github_lucasb_eyer_go_colorful",
        importpath = "github.com/lucasb-eyer/go-colorful",
        sum = "h1:1nnpGOrhyZZuNyfu1QjKiUICQ74+3FNCN69Aj6K7nkY=",
        version = "v1.2.0",
    )
    go_repository(
        name = "com_github_lufia_plan9stats",
        importpath = "github.com/lufia/plan9stats",
        sum = "h1:N9zuLhTvBSRt0gWSiJswwQ2HqDmtX/ZCDJURnKUt1Ik=",
        version = "v0.0.0-20230326075908-cb1d2100619a",
    )
    go_repository(
        name = "com_github_lyft_protoc_gen_star",
        importpath = "github.com/lyft/protoc-gen-star",
        sum = "h1:erE0rdztuaDq3bpGifD95wfoPrSZc95nGA6tbiNYh6M=",
        version = "v0.6.1",
    )
    go_repository(
        name = "com_github_lyft_protoc_gen_star_v2",
        importpath = "github.com/lyft/protoc-gen-star/v2",
        sum = "h1:/3+/2sWyXeMLzKd1bX+ixWKgEMsULrIivpDsuaF441o=",
        version = "v2.0.3",
    )
    go_repository(
        name = "com_github_magiconair_properties",
        importpath = "github.com/magiconair/properties",
        sum = "h1:5ibWZ6iY0NctNGWo87LalDlEZ6R41TqbbDamhfG/Qzo=",
        version = "v1.8.6",
    )
    go_repository(
        name = "com_github_mailgun_raymond_v2",
        importpath = "github.com/mailgun/raymond/v2",
        sum = "h1:5dmlB680ZkFG2RN/0lvTAghrSxIESeu9/2aeDqACtjw=",
        version = "v2.0.48",
    )
    go_repository(
        name = "com_github_mailru_easyjson",
        importpath = "github.com/mailru/easyjson",
        sum = "h1:UGYAvKxe3sBsEDzO8ZeWOSlIQfWFlxbzLZe7hwFURr0=",
        version = "v0.7.7",
    )
    go_repository(
        name = "com_github_manifoldco_promptui",
        importpath = "github.com/manifoldco/promptui",
        sum = "h1:3V4HzJk1TtXW1MTZMP7mdlwbBpIinw3HztaIlYthEiA=",
        version = "v0.9.0",
    )
    go_repository(
        name = "com_github_maratori_testpackage",
        importpath = "github.com/maratori/testpackage",
        sum = "h1:QtJ5ZjqapShm0w5DosRjg0PRlSdAdlx+W6cCKoALdbQ=",
        version = "v1.0.1",
    )
    go_repository(
        name = "com_github_markbates_oncer",
        importpath = "github.com/markbates/oncer",
        sum = "h1:JgVTCPf0uBVcUSWpyXmGpgOc62nK5HWUBKAGc3Qqa5k=",
        version = "v0.0.0-20181203154359-bf2de49a0be2",
    )
    go_repository(
        name = "com_github_markbates_safe",
        importpath = "github.com/markbates/safe",
        sum = "h1:yjZkbvRM6IzKj9tlu/zMJLS0n/V351OZWRnF3QfaUxI=",
        version = "v1.0.1",
    )
    go_repository(
        name = "com_github_marstr_guid",
        importpath = "github.com/marstr/guid",
        sum = "h1:/M4H/1G4avsieL6BbUwCOBzulmoeKVP5ux/3mQNnbyI=",
        version = "v1.1.0",
    )
    go_repository(
        name = "com_github_masterminds_goutils",
        importpath = "github.com/Masterminds/goutils",
        sum = "h1:5nUrii3FMTL5diU80unEVvNevw1nH4+ZV4DSLVJLSYI=",
        version = "v1.1.1",
    )
    go_repository(
        name = "com_github_masterminds_semver",
        importpath = "github.com/Masterminds/semver",
        sum = "h1:H65muMkzWKEuNDnfl9d70GUjFniHKHRbFPGBuZ3QEww=",
        version = "v1.5.0",
    )
    go_repository(
        name = "com_github_masterminds_semver_v3",
        importpath = "github.com/Masterminds/semver/v3",
        sum = "h1:RN9w6+7QoMeJVGyfmbcgs28Br8cvmnucEXnY0rYXWg0=",
        version = "v3.2.1",
    )
    go_repository(
        name = "com_github_masterminds_sprig_v3",
        importpath = "github.com/Masterminds/sprig/v3",
        sum = "h1:eL2fZNezLomi0uOLqjQoN6BfsDD+fyLtgbJMAj9n6YA=",
        version = "v3.2.3",
    )
    go_repository(
        name = "com_github_matoous_godox",
        importpath = "github.com/matoous/godox",
        sum = "h1:pWxk9e//NbPwfxat7RXkts09K+dEBJWakUWwICVqYbA=",
        version = "v0.0.0-20210227103229-6504466cf951",
    )
    go_repository(
        name = "com_github_matryer_is",
        importpath = "github.com/matryer/is",
        sum = "h1:92UTHpy8CDwaJ08GqLDzhhuixiBUUD1p3AU6PHddz4A=",
        version = "v1.2.0",
    )
    go_repository(
        name = "com_github_mattermost_xml_roundtrip_validator",
        importpath = "github.com/mattermost/xml-roundtrip-validator",
        sum = "h1:RXbVD2UAl7A7nOTR4u7E3ILa4IbtvKBHw64LDsmu9hU=",
        version = "v0.1.0",
    )
    go_repository(
        name = "com_github_mattn_go_colorable",
        importpath = "github.com/mattn/go-colorable",
        sum = "h1:fFA4WZxdEF4tXPZVKMLwD8oUnCTTo08duU7wxecdEvA=",
        version = "v0.1.13",
    )
    go_repository(
        name = "com_github_mattn_go_ieproxy",
        importpath = "github.com/mattn/go-ieproxy",
        sum = "h1:MQ/5BuGSgDAHZOJe6YY80IF2UVCfGkwfo6AeD7HtHYo=",
        version = "v0.0.11",
    )
    go_repository(
        name = "com_github_mattn_go_isatty",
        importpath = "github.com/mattn/go-isatty",
        sum = "h1:JITubQf0MOLdlGRuRq+jtsDlekdYPia9ZFsB8h/APPA=",
        version = "v0.0.19",
    )
    go_repository(
        name = "com_github_mattn_go_runewidth",
        importpath = "github.com/mattn/go-runewidth",
        sum = "h1:lTGmDsbAYt5DmK6OnoV7EuIF1wEIFAcxld6ypU4OSgU=",
        version = "v0.0.13",
    )
    go_repository(
        name = "com_github_mattn_go_shellwords",
        importpath = "github.com/mattn/go-shellwords",
        sum = "h1:M2zGm7EW6UQJvDeQxo4T51eKPurbeFbe8WtebGE2xrk=",
        version = "v1.0.12",
    )
    go_repository(
        name = "com_github_mattn_go_sqlite3",
        importpath = "github.com/mattn/go-sqlite3",
        patch_args = ["-p1"],
        patches = ["@{}//buildpatches:com_github_mattn_go_sqlite3.patch".format(workspace_name)],
        sum = "h1:mCRHCLDUBXgpKAqIKsaAaAsrAlbkeomtRFKXh2L6YIM=",
        version = "v1.14.17",
    )
    go_repository(
        name = "com_github_mattn_goveralls",
        importpath = "github.com/mattn/goveralls",
        sum = "h1:7eJB6EqsPhRVxvwEXGnqdO2sJI0PTsrWoTMXEk9/OQc=",
        version = "v0.0.2",
    )
    go_repository(
        name = "com_github_matttproud_golang_protobuf_extensions",
        importpath = "github.com/matttproud/golang_protobuf_extensions",
        sum = "h1:mmDVorXM7PCGKw94cs5zkfA9PSy5pEvNWRP0ET0TIVo=",
        version = "v1.0.4",
    )
    go_repository(
        name = "com_github_maxbrunsfeld_counterfeiter_v6",
        importpath = "github.com/maxbrunsfeld/counterfeiter/v6",
        sum = "h1:g+4J5sZg6osfvEfkRZxJ1em0VT95/UOZgi/l7zi1/oE=",
        version = "v6.2.2",
    )
    go_repository(
        name = "com_github_mbilski_exhaustivestruct",
        importpath = "github.com/mbilski/exhaustivestruct",
        sum = "h1:wCBmUnSYufAHO6J4AVWY6ff+oxWxsVFrwgOdMUQePUo=",
        version = "v1.2.0",
    )
    go_repository(
        name = "com_github_mdlayher_netlink",
        importpath = "github.com/mdlayher/netlink",
        sum = "h1:/UtM3ofJap7Vl4QWCPDGXY8d3GIY2UGSDbK+QWmY8/g=",
        version = "v1.7.2",
    )
    go_repository(
        name = "com_github_mdlayher_socket",
        importpath = "github.com/mdlayher/socket",
        sum = "h1:eM9y2/jlbs1M615oshPQOHZzj6R6wMT7bX5NPiQvn2U=",
        version = "v0.4.1",
    )
    go_repository(
        name = "com_github_mdlayher_vsock",
        importpath = "github.com/mdlayher/vsock",
        sum = "h1:pC1mTJTvjo1r9n9fbm7S1j04rCgCzhCOS5DY0zqHlnQ=",
        version = "v1.2.1",
    )
    go_repository(
        name = "com_github_mediocregopher_mediocre_go_lib",
        importpath = "github.com/mediocregopher/mediocre-go-lib",
        sum = "h1:3dQJqqDouawQgl3gBE1PNHKFkJYGEuFb1DbSlaxdosE=",
        version = "v0.0.0-20181029021733-cb65787f37ed",
    )
    go_repository(
        name = "com_github_mediocregopher_radix_v3",
        importpath = "github.com/mediocregopher/radix/v3",
        sum = "h1:oacPXPKHJg0hcngVVrdtTnfGJiS+PtwoQwTBZGFlV4k=",
        version = "v3.3.0",
    )
    go_repository(
        name = "com_github_mfridman_tparse",
        importpath = "github.com/mfridman/tparse",
        sum = "h1:rEub2HkmqNzAsGviYkwUDYHe2bkmPq7LdM4XC+kMUuI=",
        version = "v0.11.1",
    )
    go_repository(
        name = "com_github_mgechev_dots",
        importpath = "github.com/mgechev/dots",
        sum = "h1:zpIH83+oKzcpryru8ceC6BxnoG8TBrhgAvRg8obzup0=",
        version = "v0.0.0-20210922191527-e955255bf517",
    )
    go_repository(
        name = "com_github_mgechev_revive",
        importpath = "github.com/mgechev/revive",
        sum = "h1:GjFml7ZsoR0IrQ2E2YIvWFNS5GPDV7xNwvA5GM1HZC4=",
        version = "v1.2.1",
    )
    go_repository(
        name = "com_github_mgutz_ansi",
        importpath = "github.com/mgutz/ansi",
        sum = "h1:5PJl274Y63IEHC+7izoQE9x6ikvDFZS2mDVS3drnohI=",
        version = "v0.0.0-20200706080929-d51e80ef957d",
    )
    go_repository(
        name = "com_github_microcosm_cc_bluemonday",
        importpath = "github.com/microcosm-cc/bluemonday",
        sum = "h1:SMZe2IGa0NuHvnVNAZ+6B38gsTbi5e4sViiWJyDDqFY=",
        version = "v1.0.23",
    )
    go_repository(
        name = "com_github_microsoft_go_mssqldb",
        importpath = "github.com/microsoft/go-mssqldb",
        sum = "h1:jsV+tpvcPTbNNKW0o3kiCD69kOHICsfjZ2VcVu2lKYc=",
        version = "v1.1.0",
    )
    go_repository(
        name = "com_github_microsoft_go_winio",
        importpath = "github.com/Microsoft/go-winio",
        sum = "h1:9/kr64B9VUZrLm5YYwbGtUJnMgqWVOdUAXu6Migciow=",
        version = "v0.6.1",
    )
    go_repository(
        name = "com_github_microsoft_hcsshim",
        importpath = "github.com/Microsoft/hcsshim",
        sum = "h1:YSZVvlIIDD1UxQpJp0h+dnpLUw+TrY0cx8obKsp3bek=",
        version = "v0.10.0-rc.8",
    )
    go_repository(
        name = "com_github_microsoft_hcsshim_test",
        importpath = "github.com/Microsoft/hcsshim/test",
        sum = "h1:4FA+QBaydEHlwxg0lMN3rhwoDaQy6LKhVWR4qvq4BuA=",
        version = "v0.0.0-20210227013316-43a75bb4edd3",
    )
    go_repository(
        name = "com_github_miekg_dns",
        importpath = "github.com/miekg/dns",
        sum = "h1:GoQ4hpsj0nFLYe+bWiCToyrBEJXkQfOOIvFGFy0lEgo=",
        version = "v1.1.55",
    )
    go_repository(
        name = "com_github_miekg_pkcs11",
        importpath = "github.com/miekg/pkcs11",
        sum = "h1:Ugu9pdy6vAYku5DEpVWVFPYnzV+bxB+iRdbuFSu7TvU=",
        version = "v1.1.1",
    )
    go_repository(
        name = "com_github_minio_asm2plan9s",
        importpath = "github.com/minio/asm2plan9s",
        sum = "h1:AMFGa4R4MiIpspGNG7Z948v4n35fFGB3RR3G/ry4FWs=",
        version = "v0.0.0-20200509001527-cdd76441f9d8",
    )
    go_repository(
        name = "com_github_minio_c2goasm",
        importpath = "github.com/minio/c2goasm",
        sum = "h1:+n/aFZefKZp7spd8DFdX7uMikMLXX4oubIzJF4kv/wI=",
        version = "v0.0.0-20190812172519-36a3d3bbc4f3",
    )
    go_repository(
        name = "com_github_minio_sha256_simd",
        importpath = "github.com/minio/sha256-simd",
        sum = "h1:v1ta+49hkWZyvaKwrQB8elexRqm6Y0aMLjCNsrYxo6g=",
        version = "v1.0.0",
    )
    go_repository(
        name = "com_github_mistifyio_go_zfs",
        importpath = "github.com/mistifyio/go-zfs",
        sum = "h1:aKW/4cBs+yK6gpqU3K/oIwk9Q/XICqd3zOX/UFuvqmk=",
        version = "v2.1.2-0.20190413222219-f784269be439+incompatible",
    )
    go_repository(
        name = "com_github_mitchellh_cli",
        importpath = "github.com/mitchellh/cli",
        sum = "h1:tEElEatulEHDeedTxwckzyYMA5c86fbmNIUL1hBIiTg=",
        version = "v1.1.0",
    )
    go_repository(
        name = "com_github_mitchellh_copystructure",
        importpath = "github.com/mitchellh/copystructure",
        sum = "h1:vpKXTN4ewci03Vljg/q9QvCGUDttBOGBIa15WveJJGw=",
        version = "v1.2.0",
    )
    go_repository(
        name = "com_github_mitchellh_go_homedir",
        importpath = "github.com/mitchellh/go-homedir",
        sum = "h1:lukF9ziXFxDFPkA1vsr5zpc1XuPDn/wFntq5mG+4E0Y=",
        version = "v1.1.0",
    )
    go_repository(
        name = "com_github_mitchellh_go_ps",
        importpath = "github.com/mitchellh/go-ps",
        sum = "h1:i6ampVEEF4wQFF+bkYfwYgY+F/uYJDktmvLPf7qIgjc=",
        version = "v1.0.0",
    )
    go_repository(
        name = "com_github_mitchellh_go_testing_interface",
        importpath = "github.com/mitchellh/go-testing-interface",
        sum = "h1:fzU/JVNcaqHQEcVFAKeR41fkiLdIPrefOvVG1VZ96U0=",
        version = "v1.0.0",
    )
    go_repository(
        name = "com_github_mitchellh_go_wordwrap",
        importpath = "github.com/mitchellh/go-wordwrap",
        sum = "h1:6GlHJ/LTGMrIJbwgdqdl2eEH8o+Exx/0m8ir9Gns0u4=",
        version = "v1.0.0",
    )
    go_repository(
        name = "com_github_mitchellh_gox",
        importpath = "github.com/mitchellh/gox",
        sum = "h1:lfGJxY7ToLJQjHHwi0EX6uYBdK78egf954SQl13PQJc=",
        version = "v0.4.0",
    )
    go_repository(
        name = "com_github_mitchellh_iochan",
        importpath = "github.com/mitchellh/iochan",
        sum = "h1:C+X3KsSTLFVBr/tK1eYN/vs4rJcvsiLU338UhYPJWeY=",
        version = "v1.0.0",
    )
    go_repository(
        name = "com_github_mitchellh_mapstructure",
        importpath = "github.com/mitchellh/mapstructure",
        sum = "h1:jeMsZIYE/09sWLaz43PL7Gy6RuMjD2eJVyuac5Z2hdY=",
        version = "v1.5.0",
    )
    go_repository(
        name = "com_github_mitchellh_osext",
        importpath = "github.com/mitchellh/osext",
        sum = "h1:2+myh5ml7lgEU/51gbeLHfKGNfgEQQIWrlbdaOsidbQ=",
        version = "v0.0.0-20151018003038-5e2d6d41470f",
    )
    go_repository(
        name = "com_github_mitchellh_reflectwalk",
        importpath = "github.com/mitchellh/reflectwalk",
        sum = "h1:G2LzWKi524PWgd3mLHV8Y5k7s6XUvT0Gef6zxSIeXaQ=",
        version = "v1.0.2",
    )
    go_repository(
        name = "com_github_mkevac_debugcharts",
        importpath = "github.com/mkevac/debugcharts",
        sum = "h1:/mD+ABZyXD39BzJI2XyRJlqdZG11gXFo0SSynL+OFeU=",
        version = "v0.0.0-20191222103121-ae1c48aa8615",
    )
    go_repository(
        name = "com_github_mmcloughlin_avo",
        importpath = "github.com/mmcloughlin/avo",
        sum = "h1:nAco9/aI9Lg2kiuROBY6BhCI/z0t5jEvJfjWbL8qXLU=",
        version = "v0.5.0",
    )
    go_repository(
        name = "com_github_moby_locker",
        importpath = "github.com/moby/locker",
        sum = "h1:fOXqR41zeveg4fFODix+1Ch4mj/gT0NE1XJbp/epuBg=",
        version = "v1.0.1",
    )
    go_repository(
        name = "com_github_moby_spdystream",
        importpath = "github.com/moby/spdystream",
        sum = "h1:cjW1zVyyoiM0T7b6UoySUFqzXMoqRckQtXwGPiBhOM8=",
        version = "v0.2.0",
    )
    go_repository(
        name = "com_github_moby_sys_mount",
        importpath = "github.com/moby/sys/mount",
        sum = "h1:fX1SVkXFJ47XWDoeFW4Sq7PdQJnV2QIDZAqjNqgEjUs=",
        version = "v0.3.3",
    )
    go_repository(
        name = "com_github_moby_sys_mountinfo",
        importpath = "github.com/moby/sys/mountinfo",
        sum = "h1:BzJjoreD5BMFNmD9Rus6gdd1pLuecOFPt8wC+Vygl78=",
        version = "v0.6.2",
    )
    go_repository(
        name = "com_github_moby_sys_sequential",
        importpath = "github.com/moby/sys/sequential",
        sum = "h1:OPvI35Lzn9K04PBbCLW0g4LcFAJgHsvXsRyewg5lXtc=",
        version = "v0.5.0",
    )
    go_repository(
        name = "com_github_moby_sys_signal",
        importpath = "github.com/moby/sys/signal",
        sum = "h1:25RW3d5TnQEoKvRbEKUGay6DCQ46IxAVTT9CUMgmsSI=",
        version = "v0.7.0",
    )
    go_repository(
        name = "com_github_moby_sys_symlink",
        importpath = "github.com/moby/sys/symlink",
        sum = "h1:tk1rOM+Ljp0nFmfOIBtlV3rTDlWOwFRhjEeAhZB0nZc=",
        version = "v0.2.0",
    )
    go_repository(
        name = "com_github_moby_term",
        importpath = "github.com/moby/term",
        sum = "h1:HfkjXDfhgVaN5rmueG8cL8KKeFNecRCXFhaJ2qZ5SKA=",
        version = "v0.0.0-20221205130635-1aeaba878587",
    )
    go_repository(
        name = "com_github_modern_go_concurrent",
        importpath = "github.com/modern-go/concurrent",
        sum = "h1:TRLaZ9cD/w8PVh93nsPXa1VrQ6jlwL5oN8l14QlcNfg=",
        version = "v0.0.0-20180306012644-bacd9c7ef1dd",
    )
    go_repository(
        name = "com_github_modern_go_reflect2",
        importpath = "github.com/modern-go/reflect2",
        sum = "h1:xBagoLtFs94CBntxluKeaWgTMpvLxC4ur3nMaC9Gz0M=",
        version = "v1.0.2",
    )
    go_repository(
        name = "com_github_modocache_gover",
        importpath = "github.com/modocache/gover",
        sum = "h1:8Q0qkMVC/MmWkpIdlvZgcv2o2jrlF6zqVOh7W5YHdMA=",
        version = "v0.0.0-20171022184752-b58185e213c5",
    )
    go_repository(
        name = "com_github_montanaflynn_stats",
        importpath = "github.com/montanaflynn/stats",
        sum = "h1:etflOAAHORrCC44V+aR6Ftzort912ZU+YLiSTuV8eaE=",
        version = "v0.7.1",
    )
    go_repository(
        name = "com_github_moricho_tparallel",
        importpath = "github.com/moricho/tparallel",
        sum = "h1:95FytivzT6rYzdJLdtfn6m1bfFJylOJK41+lgv/EHf4=",
        version = "v0.2.1",
    )
    go_repository(
        name = "com_github_morikuni_aec",
        importpath = "github.com/morikuni/aec",
        sum = "h1:nP9CBfwrvYnBRgY6qfDQkygYDmYwOilePFkwzv4dU8A=",
        version = "v1.0.0",
    )
    go_repository(
        name = "com_github_moul_http2curl",
        importpath = "github.com/moul/http2curl",
        sum = "h1:dRMWoAtb+ePxMlLkrCbAqh4TlPHXvoGUSQ323/9Zahs=",
        version = "v1.0.0",
    )
    go_repository(
        name = "com_github_mrunalp_fileutils",
        importpath = "github.com/mrunalp/fileutils",
        sum = "h1:NKzVxiH7eSk+OQ4M+ZYW1K6h27RUV3MI6NUTsHhU6Z4=",
        version = "v0.5.0",
    )
    go_repository(
        name = "com_github_muesli_reflow",
        importpath = "github.com/muesli/reflow",
        sum = "h1:IFsN6K9NfGtjeggFP+68I4chLZV2yIKsXJFNZ+eWh6s=",
        version = "v0.3.0",
    )
    go_repository(
        name = "com_github_muesli_termenv",
        importpath = "github.com/muesli/termenv",
        sum = "h1:fwNUbu2mfWlgicwG7qYzs06aOI8Z/zKPAv8J4uKbT+o=",
        version = "v0.11.0",
    )
    go_repository(
        name = "com_github_munnerz_goautoneg",
        importpath = "github.com/munnerz/goautoneg",
        sum = "h1:C3w9PqII01/Oq1c1nUAm88MOHcQC9l5mIlSMApZMrHA=",
        version = "v0.0.0-20191010083416-a7dc8b61c822",
    )
    go_repository(
        name = "com_github_mwitkow_go_conntrack",
        importpath = "github.com/mwitkow/go-conntrack",
        sum = "h1:KUppIJq7/+SVif2QVs3tOP0zanoHgBEVAwHxUSIzRqU=",
        version = "v0.0.0-20190716064945-2f068394615f",
    )
    go_repository(
        name = "com_github_mwitkow_grpc_proxy",
        importpath = "github.com/mwitkow/grpc-proxy",
        sum = "h1:62uLwA3l2JMH84liO4ZhnjTH5PjFyCYxbHLgXPaJMtI=",
        version = "v0.0.0-20230212185441-f345521cb9c9",
    )
    go_repository(
        name = "com_github_mxk_go_flowrate",
        importpath = "github.com/mxk/go-flowrate",
        sum = "h1:y5//uYreIhSUg3J1GEMiLbxo1LJaP8RfCpH6pymGZus=",
        version = "v0.0.0-20140419014527-cca7078d478f",
    )
    go_repository(
        name = "com_github_nakabonne_nestif",
        importpath = "github.com/nakabonne/nestif",
        sum = "h1:wm28nZjhQY5HyYPx+weN3Q65k6ilSBxDb8v5S81B81U=",
        version = "v0.3.1",
    )
    go_repository(
        name = "com_github_nats_io_nats_go",
        importpath = "github.com/nats-io/nats.go",
        sum = "h1:6lF/f1/NN6kzUDBz6pyvQDEXO39jqXcWRLu/tKjtOUQ=",
        version = "v1.8.1",
    )
    go_repository(
        name = "com_github_nats_io_nkeys",
        importpath = "github.com/nats-io/nkeys",
        sum = "h1:+qM7QpgXnvDDixitZtQUBDY9w/s9mu1ghS+JIbsrx6M=",
        version = "v0.0.2",
    )
    go_repository(
        name = "com_github_nats_io_nuid",
        importpath = "github.com/nats-io/nuid",
        sum = "h1:5iA8DT8V7q8WK2EScv2padNa/rTESc1KdnPw4TC2paw=",
        version = "v1.0.1",
    )
    go_repository(
        name = "com_github_nbutton23_zxcvbn_go",
        importpath = "github.com/nbutton23/zxcvbn-go",
        sum = "h1:4kuARK6Y6FxaNu/BnU2OAaLF86eTVhP2hjTB6iMvItA=",
        version = "v0.0.0-20210217022336-fa2cb2858354",
    )
    go_repository(
        name = "com_github_ncw_swift",
        importpath = "github.com/ncw/swift",
        sum = "h1:4DQRPj35Y41WogBxyhOXlrI37nzGlyEcsforeudyYPQ=",
        version = "v1.0.47",
    )
    go_repository(
        name = "com_github_netflix_go_expect",
        importpath = "github.com/Netflix/go-expect",
        sum = "h1:+vx7roKuyA63nhn5WAunQHLTznkw5W8b1Xc0dNjp83s=",
        version = "v0.0.0-20220104043353-73e0943537d2",
    )
    go_repository(
        name = "com_github_networkplumbing_go_nft",
        importpath = "github.com/networkplumbing/go-nft",
        sum = "h1:IIc6yHjN85KyJx21p3ZEsO0iBMYHNXux22rc9Q8TfFw=",
        version = "v0.3.0",
    )
    go_repository(
        name = "com_github_niemeyer_pretty",
        importpath = "github.com/niemeyer/pretty",
        sum = "h1:fD57ERR4JtEqsWbfPhv4DMiApHyliiK5xCTNVSPiaAs=",
        version = "v0.0.0-20200227124842-a10e7caefd8e",
    )
    go_repository(
        name = "com_github_nishanths_exhaustive",
        importpath = "github.com/nishanths/exhaustive",
        sum = "h1:+ANTMqRNrqwInnP9aszg/0jDo+zbXa4x66U19Bx/oTk=",  # keep
        version = "v0.2.3",  # keep
    )
    go_repository(
        name = "com_github_nishanths_predeclared",
        importpath = "github.com/nishanths/predeclared",
        sum = "h1:V2EPdZPliZymNAn79T8RkNApBjMmVKh5XRpLm/w98Vk=",
        version = "v0.2.2",
    )
    go_repository(
        name = "com_github_nxadm_tail",
        importpath = "github.com/nxadm/tail",
        sum = "h1:nPr65rt6Y5JFSKQO7qToXr7pePgD6Gwiw05lkbyAQTE=",
        version = "v1.4.8",
    )
    go_repository(
        name = "com_github_nytimes_gziphandler",
        importpath = "github.com/NYTimes/gziphandler",
        sum = "h1:ZUDjpQae29j0ryrS0u/B8HZfJBtBQHjqw2rQ2cqUQ3I=",
        version = "v1.1.1",
    )
    go_repository(
        name = "com_github_oklog_run",
        importpath = "github.com/oklog/run",
        sum = "h1:Ru7dDtJNOyC66gQ5dQmaCa0qIsAUFY3sFpK1Xk8igrw=",
        version = "v1.0.0",
    )
    go_repository(
        name = "com_github_oklog_ulid",
        importpath = "github.com/oklog/ulid",
        sum = "h1:EGfNDEx6MqHz8B3uNV6QAib1UR2Lm97sHi3ocA6ESJ4=",
        version = "v1.3.1",
    )
    go_repository(
        name = "com_github_olekukonko_tablewriter",
        importpath = "github.com/olekukonko/tablewriter",
        sum = "h1:P2Ga83D34wi1o9J6Wh1mRuqd4mF/x/lgBS7N7AbDhec=",
        version = "v0.0.5",
    )
    go_repository(
        name = "com_github_oneofone_xxhash",
        importpath = "github.com/OneOfOne/xxhash",
        sum = "h1:KMrpdQIwFcEqXDklaen+P1axHaj9BSKzvpUUfnHldSE=",
        version = "v1.2.2",
    )
    go_repository(
        name = "com_github_onsi_ginkgo",
        importpath = "github.com/onsi/ginkgo",
        sum = "h1:8xi0RTUf59SOSfEtZMvwTvXYMzG4gV23XVHOZiXNtnE=",
        version = "v1.16.5",
    )
    go_repository(
        name = "com_github_onsi_ginkgo_v2",
        importpath = "github.com/onsi/ginkgo/v2",
        sum = "h1:BA2GMJOtfGAfagzYtrAlufIP0lq6QERkFmHLMLPwFSU=",
        version = "v2.9.2",
    )
    go_repository(
        name = "com_github_onsi_gomega",
        importpath = "github.com/onsi/gomega",
        sum = "h1:ENqfyGeS5AX/rlXDd/ETokDz93u0YufY1Pgxuy/PvWE=",
        version = "v1.27.6",
    )
    go_repository(
        name = "com_github_opencontainers_go_digest",
        importpath = "github.com/opencontainers/go-digest",
        sum = "h1:apOUWs51W5PlhuyGyz9FCeeBIOUDA/6nW8Oi/yOhh5U=",
        version = "v1.0.0",
    )
    go_repository(
        name = "com_github_opencontainers_image_spec",
        importpath = "github.com/opencontainers/image-spec",
        sum = "h1:fzg1mXZFj8YdPeNkRXMg+zb88BFV0Ys52cJydRwBkb8=",
        version = "v1.1.0-rc3",
    )
    go_repository(
        name = "com_github_opencontainers_runc",
        importpath = "github.com/opencontainers/runc",
        sum = "h1:y2EZDS8sNng4Ksf0GUYNhKbTShZJPJg1FiXJNH/uoCk=",
        version = "v1.1.7",
    )
    go_repository(
        name = "com_github_opencontainers_runtime_spec",
        importpath = "github.com/opencontainers/runtime-spec",
        sum = "h1:ucBtEms2tamYYW/SvGpvq9yUN0NEVL6oyLEwDcTSrk8=",
        version = "v1.1.0-rc.2",
    )
    go_repository(
        name = "com_github_opencontainers_runtime_tools",
        importpath = "github.com/opencontainers/runtime-tools",
        sum = "h1:DmNGcqH3WDbV5k8OJ+esPWbqUOX5rMLR2PMvziDMJi0=",
        version = "v0.9.1-0.20221107090550-2e043c6bd626",
    )
    go_repository(
        name = "com_github_opencontainers_selinux",
        importpath = "github.com/opencontainers/selinux",
        sum = "h1:+5Zbo97w3Lbmb3PeqQtpmTkMwsW5nRI3YaLpt7tQ7oU=",
        version = "v1.11.0",
    )
    go_repository(
        name = "com_github_openpeedeep_depguard",
        importpath = "github.com/OpenPeeDeeP/depguard",
        sum = "h1:pjK9nLPS1FwQYGGpPxoMYpe7qACHOhAWQMQzV71i49o=",
        version = "v1.1.0",
    )
    go_repository(
        name = "com_github_opentracing_opentracing_go",
        importpath = "github.com/opentracing/opentracing-go",
        sum = "h1:uEJPy/1a5RIPAJ0Ov+OIO8OxWu77jEv+1B0VhjKrZUs=",
        version = "v1.2.0",
    )
    go_repository(
        name = "com_github_pascaldekloe_goe",
        importpath = "github.com/pascaldekloe/goe",
        sum = "h1:cBOtyMzM9HTpWjXfbbunk26uA6nG3a8n06Wieeh0MwY=",
        version = "v0.1.0",
    )
    go_repository(
        name = "com_github_pascaldekloe_name",
        importpath = "github.com/pascaldekloe/name",
        sum = "h1:9lnXOHeqeHHnWLbKfH6X98+4+ETVqFqxN09UXSjcMb0=",
        version = "v1.0.1",
    )
    go_repository(
        name = "com_github_paulmach_orb",
        importpath = "github.com/paulmach/orb",
        sum = "h1:p/YWV2uJwamAynnDOJGNbPBVtDHj3vG51k9tR1rFwJE=",
        version = "v0.9.2",
    )
    go_repository(
        name = "com_github_paulmach_protoscan",
        importpath = "github.com/paulmach/protoscan",
        sum = "h1:rM0FpcTjUMvPUNk2BhPJrreDKetq43ChnL+x1sRg8O8=",
        version = "v0.2.1",
    )
    go_repository(
        name = "com_github_pelletier_go_toml",
        importpath = "github.com/pelletier/go-toml",
        sum = "h1:4yBQzkHv+7BHq2PQUZF3Mx0IYxG7LsP222s7Agd3ve8=",
        version = "v1.9.5",
    )
    go_repository(
        name = "com_github_pelletier_go_toml_v2",
        importpath = "github.com/pelletier/go-toml/v2",
        sum = "h1:ipoSadvV8oGUjnUbMub59IDPPwfxF694nG/jwbMiyQg=",
        version = "v2.0.5",
    )
    go_repository(
        name = "com_github_peterbourgon_diskv",
        importpath = "github.com/peterbourgon/diskv",
        sum = "h1:UBdAOUP5p4RWqPBg048CAvpKN+vxiaj6gdUUzhl4XmI=",
        version = "v2.0.1+incompatible",
    )
    go_repository(
        name = "com_github_phayes_checkstyle",
        importpath = "github.com/phayes/checkstyle",
        sum = "h1:CdDQnGF8Nq9ocOS/xlSptM1N3BbrA6/kmaep5ggwaIA=",
        version = "v0.0.0-20170904204023-bfd46e6a821d",
    )
    go_repository(
        name = "com_github_phpdave11_gofpdf",
        importpath = "github.com/phpdave11/gofpdf",
        sum = "h1:KPKiIbfwbvC/wOncwhrpRdXVj2CZTCFlw4wnoyjtHfQ=",
        version = "v1.4.2",
    )
    go_repository(
        name = "com_github_phpdave11_gofpdi",
        importpath = "github.com/phpdave11/gofpdi",
        sum = "h1:o61duiW8M9sMlkVXWlvP92sZJtGKENvW3VExs6dZukQ=",
        version = "v1.0.13",
    )
    go_repository(
        name = "com_github_pierrec_lz4",
        importpath = "github.com/pierrec/lz4",
        sum = "h1:WCjObylUIOlKy/+7Abdn34TLIkXiA4UWUMhxq9m9ZXI=",
        version = "v2.5.2+incompatible",
    )
    go_repository(
        name = "com_github_pierrec_lz4_v4",
        importpath = "github.com/pierrec/lz4/v4",
        sum = "h1:xaKrnTkyoqfh1YItXl56+6KJNVYWlEEPuAQW9xsplYQ=",
        version = "v4.1.18",
    )
    go_repository(
        name = "com_github_pingcap_errors",
        importpath = "github.com/pingcap/errors",
        sum = "h1:lFuQV/oaUMGcD2tqt+01ROSmJs75VG1ToEOkZIZ4nE4=",
        version = "v0.11.4",
    )
    go_repository(
        name = "com_github_pjbgf_sha1cd",
        importpath = "github.com/pjbgf/sha1cd",
        sum = "h1:4D5XXmUUBUl/xQ6IjCkEAbqXskkq/4O7LmGn0AqMDs4=",
        version = "v0.3.0",
    )
    go_repository(
        name = "com_github_pkg_browser",
        importpath = "github.com/pkg/browser",
        sum = "h1:KoWmjvw+nsYOo29YJK9vDA65RGE3NrOnUtO7a+RF9HU=",
        version = "v0.0.0-20210911075715-681adbf594b8",
    )
    go_repository(
        name = "com_github_pkg_diff",
        importpath = "github.com/pkg/diff",
        sum = "h1:aoZm08cpOy4WuID//EZDgcC4zIxODThtZNPirFr42+A=",
        version = "v0.0.0-20210226163009-20ebb0f2a09e",
    )
    go_repository(
        name = "com_github_pkg_errors",
        importpath = "github.com/pkg/errors",
        sum = "h1:FEBLx1zS214owpjy7qsBeixbURkuhQAwrK5UwLGTwt4=",
        version = "v0.9.1",
    )
    go_repository(
        name = "com_github_pkg_sftp",
        importpath = "github.com/pkg/sftp",
        sum = "h1:I2qBYMChEhIjOgazfJmV3/mZM256btk6wkCDRmW7JYs=",
        version = "v1.13.1",
    )
<<<<<<< HEAD
    go_repository(
        name = "com_github_planetscale_vtprotobuf",
        importpath = "github.com/planetscale/vtprotobuf",
        patch_args = ["-p1"],
        patches = ["@{}//buildpatches:vtprotobuf.patch".format(workspace_name)],
        sum = "h1:l8PXm6Colok5z6qQLNhAj2Jq5BfoMTIHxLER5a6nDqM=",
        version = "v0.5.0",
    )

=======
>>>>>>> 76ce6560
    go_repository(
        name = "com_github_pmezard_go_difflib",
        importpath = "github.com/pmezard/go-difflib",
        sum = "h1:4DBwDE0NGyQoBHbLQYPwSUPoCMWR5BEzIk/f1lZbAQM=",
        version = "v1.0.0",
    )
    go_repository(
        name = "com_github_polyfloyd_go_errorlint",
        importpath = "github.com/polyfloyd/go-errorlint",
        sum = "h1:pDrQG0lrh68e602Wfp68BlUTRFoHn8PZYAjLgt2LFsM=",
        version = "v1.0.0",
    )
    go_repository(
        name = "com_github_posener_complete",
        importpath = "github.com/posener/complete",
        sum = "h1:NP0eAhjcjImqslEwo/1hq7gpajME0fTLTezBKDqfXqo=",
        version = "v1.2.3",
    )
    go_repository(
        name = "com_github_power_devops_perfstat",
        importpath = "github.com/power-devops/perfstat",
        sum = "h1:0LFwY6Q3gMACTjAbMZBjXAqTOzOwFaj2Ld6cjeQ7Rig=",
        version = "v0.0.0-20221212215047-62379fc7944b",
    )
    go_repository(
        name = "com_github_pquerna_cachecontrol",
        importpath = "github.com/pquerna/cachecontrol",
        sum = "h1:vBXSNuE5MYP9IJ5kjsdo8uq+w41jSPgvba2DEnkRx9k=",
        version = "v0.2.0",
    )
    go_repository(
        name = "com_github_prometheus_client_golang",
        importpath = "github.com/prometheus/client_golang",
        sum = "h1:yk/hx9hDbrGHovbci4BY+pRMfSuuat626eFsHb7tmT8=",
        version = "v1.16.0",
    )
    go_repository(
        name = "com_github_prometheus_client_model",
        importpath = "github.com/prometheus/client_model",
        sum = "h1:5lQXD3cAg1OXBf4Wq03gTrXHeaV0TQvGfUooCfx1yqY=",
        version = "v0.4.0",
    )
    go_repository(
        name = "com_github_prometheus_common",
        importpath = "github.com/prometheus/common",
        sum = "h1:+5BrQJwiBB9xsMygAB3TNvpQKOwlkc25LbISbrdOOfY=",
        version = "v0.44.0",
    )
    go_repository(
        name = "com_github_prometheus_procfs",
        importpath = "github.com/prometheus/procfs",
        sum = "h1:5EAgkfkMl659uZPbe9AS2N68a7Cc1TJbPEuGzFuRbyk=",
        version = "v0.11.0",
    )
    go_repository(
        name = "com_github_prometheus_tsdb",
        importpath = "github.com/prometheus/tsdb",
        sum = "h1:YZcsG11NqnK4czYLrWd9mpEuAJIHVQLwdrleYfszMAA=",
        version = "v0.7.1",
    )
    go_repository(
        name = "com_github_protonmail_go_crypto",
        importpath = "github.com/ProtonMail/go-crypto",
        sum = "h1:vV3RryLxt42+ZIVOFbYJCH1jsZNTNmj2NYru5zfx+4E=",
        version = "v0.0.0-20230626094100-7e9e0395ebec",
    )
    go_repository(
        name = "com_github_puerkitobio_purell",
        importpath = "github.com/PuerkitoBio/purell",
        sum = "h1:WEQqlqaGbrPkxLJWfBwQmfEAE1Z7ONdDLqrN38tNFfI=",
        version = "v1.1.1",
    )
    go_repository(
        name = "com_github_puerkitobio_urlesc",
        importpath = "github.com/PuerkitoBio/urlesc",
        sum = "h1:d+Bc7a5rLufV/sSk/8dngufqelfh6jnri85riMAaF/M=",
        version = "v0.0.0-20170810143723-de5bf2ad4578",
    )
    go_repository(
        name = "com_github_quasilyte_go_ruleguard",
        importpath = "github.com/quasilyte/go-ruleguard",
        sum = "h1:sWFavxtIctGrVs5SYZ5Ml1CvrDAs8Kf5kx2PI3C41dA=",
        version = "v0.3.16-0.20220213074421-6aa060fab41a",
    )
    go_repository(
        name = "com_github_quasilyte_gogrep",
        importpath = "github.com/quasilyte/gogrep",
        sum = "h1:PDWGei+Rf2bBiuZIbZmM20J2ftEy9IeUCHA8HbQqed8=",
        version = "v0.0.0-20220120141003-628d8b3623b5",
    )
    go_repository(
        name = "com_github_quasilyte_regex_syntax",
        importpath = "github.com/quasilyte/regex/syntax",
        sum = "h1:L8QM9bvf68pVdQ3bCFZMDmnt9yqcMBro1pC7F+IPYMY=",
        version = "v0.0.0-20200407221936-30656e2c4a95",
    )
    go_repository(
        name = "com_github_quasilyte_stdinfo",
        importpath = "github.com/quasilyte/stdinfo",
        sum = "h1:M8mH9eK4OUR4lu7Gd+PU1fV2/qnDNfzT635KRSObncs=",
        version = "v0.0.0-20220114132959-f7386bf02567",
    )
    go_repository(
        name = "com_github_rakyll_statik",
        importpath = "github.com/rakyll/statik",
        sum = "h1:OF3QCZUuyPxuGEP7B4ypUa7sB/iHtqOTDYZXGM8KOdQ=",
        version = "v0.1.7",
    )
    go_repository(
        name = "com_github_rantav_go_grpc_channelz",
        importpath = "github.com/rantav/go-grpc-channelz",
        sum = "h1:svoYt8ZD0uO6B/EZVWGNIDRJY/JXfak2y5Ks+1xwaVo=",
        version = "v0.0.3",
    )
    go_repository(
        name = "com_github_remyoudompheng_bigfft",
        importpath = "github.com/remyoudompheng/bigfft",
        sum = "h1:OdAsTTz6OkFY5QxjkYwrChwuRruF69c169dPK26NUlk=",
        version = "v0.0.0-20200410134404-eec4a21b6bb0",
    )
    go_repository(
        name = "com_github_rivo_uniseg",
        importpath = "github.com/rivo/uniseg",
        sum = "h1:S1pD9weZBuJdFmowNwbpi7BJ8TNftyUImj/0WQi72jY=",
        version = "v0.2.0",
    )
    go_repository(
        name = "com_github_rogpeppe_fastuuid",
        importpath = "github.com/rogpeppe/fastuuid",
        sum = "h1:Ppwyp6VYCF1nvBTXL3trRso7mXMlRrw9ooo375wvi2s=",
        version = "v1.2.0",
    )
    go_repository(
        name = "com_github_rogpeppe_go_internal",
        importpath = "github.com/rogpeppe/go-internal",
        sum = "h1:TMyTOH3F/DB16zRVcYyreMH6GnZZrwQVAoYjRBZyWFQ=",
        version = "v1.10.0",
    )
    go_repository(
        name = "com_github_rs_xid",
        importpath = "github.com/rs/xid",
        sum = "h1:mKX4bl4iPYJtEIxp6CYiUuLQ/8DYMoz0PUdtGgMFRVc=",
        version = "v1.5.0",
    )
    go_repository(
        name = "com_github_rs_zerolog",
        importpath = "github.com/rs/zerolog",
        sum = "h1:cO+d60CHkknCbvzEWxP0S9K6KqyTjrCNUy1LdQLCGPc=",
        version = "v1.29.1",
    )
    go_repository(
        name = "com_github_russellhaering_goxmldsig",
        importpath = "github.com/russellhaering/goxmldsig",
        sum = "h1:8UcDh/xGyQiyrW+Fq5t8f+l2DLB1+zlhYzkPUJ7Qhys=",
        version = "v1.4.0",
    )
    go_repository(
        name = "com_github_russross_blackfriday",
        importpath = "github.com/russross/blackfriday",
        sum = "h1:KqfZb0pUVN2lYqZUYRddxF4OR8ZMURnJIG5Y3VRLtww=",
        version = "v1.6.0",
    )
    go_repository(
        name = "com_github_russross_blackfriday_v2",
        importpath = "github.com/russross/blackfriday/v2",
        sum = "h1:JIOH55/0cWyOuilr9/qlrm0BSXldqnqwMsf35Ld67mk=",
        version = "v2.1.0",
    )
    go_repository(
        name = "com_github_ruudk_golang_pdf417",
        importpath = "github.com/ruudk/golang-pdf417",
        sum = "h1:K1Xf3bKttbF+koVGaX5xngRIZ5bVjbmPnaxE/dR08uY=",
        version = "v0.0.0-20201230142125-a7e3863a1245",
    )
    go_repository(
        name = "com_github_ryancurrah_gomodguard",
        importpath = "github.com/ryancurrah/gomodguard",
        sum = "h1:ww2fsjqocGCAFamzvv/b8IsRduuHHeK2MHTcTxZTQX8=",
        version = "v1.2.3",
    )
    go_repository(
        name = "com_github_ryanrolds_sqlclosecheck",
        importpath = "github.com/ryanrolds/sqlclosecheck",
        sum = "h1:AZx+Bixh8zdUBxUA1NxbxVAS78vTPq4rCb8OUZI9xFw=",
        version = "v0.3.0",
    )
    go_repository(
        name = "com_github_ryanuber_columnize",
        importpath = "github.com/ryanuber/columnize",
        sum = "h1:j1Wcmh8OrK4Q7GXY+V7SVSY8nUWQxHW5TkBe7YUl+2s=",
        version = "v2.1.0+incompatible",
    )
    go_repository(
        name = "com_github_ryanuber_go_glob",
        importpath = "github.com/ryanuber/go-glob",
        sum = "h1:iQh3xXAumdQ+4Ufa5b25cRpC5TYKlno6hsv6Cb3pkBk=",
        version = "v1.0.0",
    )
    go_repository(
        name = "com_github_safchain_ethtool",
        importpath = "github.com/safchain/ethtool",
        sum = "h1:gimQJpsI6sc1yIqP/y8GYgiXn/NjgvpM0RNoWLVVmP0=",
        version = "v0.3.0",
    )
    go_repository(
        name = "com_github_sanposhiho_wastedassign_v2",
        importpath = "github.com/sanposhiho/wastedassign/v2",
        sum = "h1:+6/hQIHKNJAUixEj6EmOngGIisyeI+T3335lYTyxRoA=",
        version = "v2.0.6",
    )
    go_repository(
        name = "com_github_satori_go_uuid",
        importpath = "github.com/satori/go.uuid",
        sum = "h1:0uYX9dsZ2yD7q2RtLRtPSdGDWzjeM3TbMJP9utgA0ww=",
        version = "v1.2.0",
    )
    go_repository(
        name = "com_github_schollz_closestmatch",
        importpath = "github.com/schollz/closestmatch",
        sum = "h1:Uel2GXEpJqOWBrlyI+oY9LTiyyjYS17cCYRqP13/SHk=",
        version = "v2.1.0+incompatible",
    )
    go_repository(
        name = "com_github_sclevine_agouti",
        importpath = "github.com/sclevine/agouti",
        sum = "h1:8IBJS6PWz3uTlMP3YBIR5f+KAldcGuOeFkFbUWfBgK4=",
        version = "v3.0.0+incompatible",
    )
    go_repository(
        name = "com_github_sclevine_spec",
        importpath = "github.com/sclevine/spec",
        sum = "h1:1Jwdf9jSfDl9NVmt8ndHqbTZ7XCCPbh1jI3hkDBHVYA=",
        version = "v1.2.0",
    )
    go_repository(
        name = "com_github_sean_seed",
        importpath = "github.com/sean-/seed",
        sum = "h1:nn5Wsu0esKSJiIVhscUtVbo7ada43DJhG55ua/hjS5I=",
        version = "v0.0.0-20170313163322-e2103e2c3529",
    )
    go_repository(
        name = "com_github_seccomp_libseccomp_golang",
        importpath = "github.com/seccomp/libseccomp-golang",
        sum = "h1:RpforrEYXWkmGwJHIGnLZ3tTWStkjVVstwzNGqxX2Ds=",
        version = "v0.9.2-0.20220502022130-f33da4d89646",
    )
    go_repository(
        name = "com_github_securego_gosec_v2",
        importpath = "github.com/securego/gosec/v2",
        sum = "h1:+PDkpzR41OI2jrw1q6AdXZCbsNGNGT7pQjal0H0cArI=",
        version = "v2.11.0",
    )
    go_repository(
        name = "com_github_segmentio_asm",
        importpath = "github.com/segmentio/asm",
        sum = "h1:9BQrFxC+YOHJlTlHGkTrFWf59nbL3XnCoFLTwDCI7ys=",
        version = "v1.2.0",
    )
    go_repository(
        name = "com_github_sergi_go_diff",
        importpath = "github.com/sergi/go-diff",
        sum = "h1:xkr+Oxo4BOQKmkn/B9eMK0g5Kg/983T9DqqPHwYqD+8=",
        version = "v1.3.1",
    )
    go_repository(
        name = "com_github_shazow_go_diff",
        importpath = "github.com/shazow/go-diff",
        sum = "h1:W65qqJCIOVP4jpqPQ0YvHYKwcMEMVWIzWC5iNQQfBTU=",
        version = "v0.0.0-20160112020656-b6b7b6733b8c",
    )
    go_repository(
        name = "com_github_shirou_gopsutil",
        importpath = "github.com/shirou/gopsutil",
        sum = "h1:+1+c1VGhc88SSonWP6foOcLhvnKlUeu/erjjvaPEYiI=",
        version = "v3.21.11+incompatible",
    )
    go_repository(
        name = "com_github_shirou_gopsutil_v3",
        importpath = "github.com/shirou/gopsutil/v3",
        sum = "h1:5SgDCeQ0KW0S4N0znjeM/eFHXXOKyv2dVNgRq/c9P6Y=",
        version = "v3.23.5",
    )
    go_repository(
        name = "com_github_shirou_w32",
        importpath = "github.com/shirou/w32",
        sum = "h1:udFKJ0aHUL60LboW/A+DfgoHVedieIzIXE8uylPue0U=",
        version = "v0.0.0-20160930032740-bb4de0191aa4",
    )
    go_repository(
        name = "com_github_shoenig_go_m1cpu",
        importpath = "github.com/shoenig/go-m1cpu",
        sum = "h1:nxdKQNcEB6vzgA2E2bvzKIYRuNj7XNJ4S/aRSwKzFtM=",
        version = "v0.1.6",
    )
    go_repository(
        name = "com_github_shoenig_test",
        importpath = "github.com/shoenig/test",
        sum = "h1:kVTaSd7WLz5WZ2IaoM0RSzRsUD+m8wRR+5qvntpn4LU=",
        version = "v0.6.4",
    )
    go_repository(
        name = "com_github_shopify_goreferrer",
        importpath = "github.com/Shopify/goreferrer",
        sum = "h1:KkH3I3sJuOLP3TjA/dfr4NAY8bghDwnXiU7cTKxQqo0=",
        version = "v0.0.0-20220729165902-8cddb4f5de06",
    )
    go_repository(
        name = "com_github_shopify_logrus_bugsnag",
        importpath = "github.com/Shopify/logrus-bugsnag",
        sum = "h1:UrqY+r/OJnIp5u0s1SbQ8dVfLCZJsnvazdBP5hS4iRs=",
        version = "v0.0.0-20171204204709-577dee27f20d",
    )
    go_repository(
        name = "com_github_shopspring_decimal",
        importpath = "github.com/shopspring/decimal",
        sum = "h1:2Usl1nmF/WZucqkFZhnfFYxxxu8LG21F6nPQBE5gKV8=",
        version = "v1.3.1",
    )
    go_repository(
        name = "com_github_shurcool_sanitized_anchor_name",
        importpath = "github.com/shurcooL/sanitized_anchor_name",
        sum = "h1:PdmoCO6wvbs+7yrJyMORt4/BmY5IYyJwS/kOiWx8mHo=",
        version = "v1.0.0",
    )
    go_repository(
        name = "com_github_sirupsen_logrus",
        importpath = "github.com/sirupsen/logrus",
        sum = "h1:dueUQJ1C2q9oE3F7wvmSGAaVtTmUizReu6fjN8uqzbQ=",
        version = "v1.9.3",
    )
    go_repository(
        name = "com_github_sivchari_tenv",
        importpath = "github.com/sivchari/tenv",
        sum = "h1:wxW0mFpKI6DIb3s6m1jCDYvkWXCskrimXMuGd0K/kSQ=",
        version = "v1.5.0",
    )
    go_repository(
        name = "com_github_skeema_knownhosts",
        importpath = "github.com/skeema/knownhosts",
        sum = "h1:MTk78x9FPgDFVFkDLTrsnnfCJl7g1C/nnKvePgrIngE=",
        version = "v1.1.1",
    )
    go_repository(
        name = "com_github_smacker_go_tree_sitter",
        importpath = "github.com/smacker/go-tree-sitter",
        sum = "h1:exZ0FwfhblsYbgfqYH+W/3sFye821WD02NjBmc+ENhE=",
        version = "v0.0.0-20230501083651-a7d92773b3aa",
    )
    go_repository(
        name = "com_github_smartystreets_assertions",
        importpath = "github.com/smartystreets/assertions",
        sum = "h1:zE9ykElWQ6/NYmHa3jpm/yHnI4xSofP+UP6SpjHcSeM=",
        version = "v0.0.0-20180927180507-b2de0cb4f26d",
    )
    go_repository(
        name = "com_github_smartystreets_goconvey",
        importpath = "github.com/smartystreets/goconvey",
        sum = "h1:fv0U8FUIMPNf1L9lnHLvLhgicrIVChEkdzIKYqbNC9s=",
        version = "v1.6.4",
    )
    go_repository(
        name = "com_github_soheilhy_cmux",
        importpath = "github.com/soheilhy/cmux",
        sum = "h1:jjzc5WVemNEDTLwv9tlmemhC73tI08BNOIGwBOo10Js=",
        version = "v0.1.5",
    )
    go_repository(
        name = "com_github_sonatard_noctx",
        importpath = "github.com/sonatard/noctx",
        sum = "h1:VC1Qhl6Oxx9vvWo3UDgrGXYCeKCe3Wbw7qAWL6FrmTY=",
        version = "v0.0.1",
    )
    go_repository(
        name = "com_github_sourcegraph_go_diff",
        importpath = "github.com/sourcegraph/go-diff",
        sum = "h1:hmA1LzxW0n1c3Q4YbrFgg4P99GSnebYa3x8gr0HZqLQ=",
        version = "v0.6.1",
    )
    go_repository(
        name = "com_github_spaolacci_murmur3",
        importpath = "github.com/spaolacci/murmur3",
        sum = "h1:qLC7fQah7D6K1B0ujays3HV9gkFtllcxhzImRR7ArPQ=",
        version = "v0.0.0-20180118202830-f09979ecbc72",
    )
    go_repository(
        name = "com_github_spf13_afero",
        importpath = "github.com/spf13/afero",
        sum = "h1:j49Hj62F0n+DaZ1dDCvhABaPNSGNkt32oRFxI33IEMw=",
        version = "v1.9.2",
    )
    go_repository(
        name = "com_github_spf13_cast",
        importpath = "github.com/spf13/cast",
        sum = "h1:R+kOtfhWQE6TVQzY+4D7wJLBgkdVasCEFxSUBYBYIlA=",
        version = "v1.5.1",
    )
    go_repository(
        name = "com_github_spf13_cobra",
        importpath = "github.com/spf13/cobra",
        sum = "h1:hyqWnYt1ZQShIddO5kBpj3vu05/++x6tJ6dg8EC572I=",
        version = "v1.7.0",
    )
    go_repository(
        name = "com_github_spf13_jwalterweatherman",
        importpath = "github.com/spf13/jwalterweatherman",
        sum = "h1:ue6voC5bR5F8YxI5S67j9i582FU4Qvo2bmqnqMYADFk=",
        version = "v1.1.0",
    )
    go_repository(
        name = "com_github_spf13_pflag",
        importpath = "github.com/spf13/pflag",
        sum = "h1:iy+VFUOCP1a+8yFto/drg2CJ5u0yRoB7fZw3DKv/JXA=",
        version = "v1.0.5",
    )
    go_repository(
        name = "com_github_spf13_viper",
        importpath = "github.com/spf13/viper",
        sum = "h1:7OX/1FS6n7jHD1zGrZTM7WtY13ZELRyosK4k93oPr44=",
        version = "v1.11.0",
    )
    go_repository(
        name = "com_github_ssgreg_nlreturn_v2",
        importpath = "github.com/ssgreg/nlreturn/v2",
        sum = "h1:X4XDI7jstt3ySqGU86YGAURbxw3oTDPK9sPEi6YEwQ0=",
        version = "v2.2.1",
    )
    go_repository(
        name = "com_github_stackexchange_wmi",
        importpath = "github.com/StackExchange/wmi",
        sum = "h1:G0m3OIz70MZUWq3EgK3CesDbo8upS2Vm9/P3FtgI+Jk=",
        version = "v0.0.0-20190523213315-cbe66965904d",
    )
    go_repository(
        name = "com_github_stefanberger_go_pkcs11uri",
        importpath = "github.com/stefanberger/go-pkcs11uri",
        sum = "h1:lIOOHPEbXzO3vnmx2gok1Tfs31Q8GQqKLc8vVqyQq/I=",
        version = "v0.0.0-20201008174630-78d3cae3a980",
    )
    go_repository(
        name = "com_github_stoewer_go_strcase",
        importpath = "github.com/stoewer/go-strcase",
        sum = "h1:Z2iHWqGXH00XYgqDmNgQbIBxf3wrNq0F3feEy0ainaU=",
        version = "v1.2.0",
    )
    go_repository(
        name = "com_github_stretchr_objx",
        importpath = "github.com/stretchr/objx",
        sum = "h1:1zr/of2m5FGMsad5YfcqgdqdWrIhu+EBEJRhR1U7z/c=",
        version = "v0.5.0",
    )
    go_repository(
        name = "com_github_stretchr_testify",
        importpath = "github.com/stretchr/testify",
        sum = "h1:CcVxjf3Q8PM0mHUKJCdn+eZZtm5yQwehR5yeSVQQcUk=",
        version = "v1.8.4",
    )
    go_repository(
        name = "com_github_subosito_gotenv",
        importpath = "github.com/subosito/gotenv",
        sum = "h1:Slr1R9HxAlEKefgq5jn9U+DnETlIUa6HfgEzj0g5d7s=",
        version = "v1.2.0",
    )
    go_repository(
        name = "com_github_sylvia7788_contextcheck",
        importpath = "github.com/sylvia7788/contextcheck",
        sum = "h1:MsiVqROAdr0efZc/fOCt0c235qm9XJqHtWwM+2h2B04=",
        version = "v1.0.4",
    )
    go_repository(
        name = "com_github_syndtr_gocapability",
        importpath = "github.com/syndtr/gocapability",
        sum = "h1:kdXcSzyDtseVEc4yCz2qF8ZrQvIDBJLl4S1c3GCXmoI=",
        version = "v0.0.0-20200815063812-42c35b437635",
    )
    go_repository(
        name = "com_github_tchap_go_patricia",
        importpath = "github.com/tchap/go-patricia",
        sum = "h1:JvoDL7JSoIP2HDE8AbDH3zC8QBPxmzYe32HHy5yQ+Ck=",
        version = "v2.2.6+incompatible",
    )
    go_repository(
        name = "com_github_tchap_go_patricia_v2",
        importpath = "github.com/tchap/go-patricia/v2",
        sum = "h1:6rQp39lgIYZ+MHmdEq4xzuk1t7OdC35z/xm0BGhTkes=",
        version = "v2.3.1",
    )
    go_repository(
        name = "com_github_tdakkota_asciicheck",
        importpath = "github.com/tdakkota/asciicheck",
        sum = "h1:PKzG7JUTUmVspQTDqtkX9eSiLGossXTybutHwTXuO0A=",
        version = "v0.1.1",
    )
    go_repository(
        name = "com_github_tdewolff_minify_v2",
        importpath = "github.com/tdewolff/minify/v2",
        sum = "h1:kejsHQMM17n6/gwdw53qsi6lg0TGddZADVyQOz1KMdE=",
        version = "v2.12.4",
    )
    go_repository(
        name = "com_github_tdewolff_parse_v2",
        importpath = "github.com/tdewolff/parse/v2",
        sum = "h1:KCkDvNUMof10e3QExio9OPZJT8SbdKojLBumw8YZycQ=",
        version = "v2.6.4",
    )
    go_repository(
        name = "com_github_tebeka_selenium",
        importpath = "github.com/tebeka/selenium",
        sum = "h1:cNziB+etNgyH/7KlNI7RMC1ua5aH1+5wUlFQyzeMh+w=",
        version = "v0.9.9",
    )
    go_repository(
        name = "com_github_testcontainers_testcontainers_go",
        importpath = "github.com/testcontainers/testcontainers-go",
        sum = "h1:h0D5GaYG9mhOWr2qHdEKDXpkce/VlvaYOCzTRi6UBi8=",
        version = "v0.14.0",
    )
    go_repository(
        name = "com_github_tetafro_godot",
        importpath = "github.com/tetafro/godot",
        sum = "h1:BVoBIqAf/2QdbFmSwAWnaIqDivZdOV0ZRwEm6jivLKw=",
        version = "v1.4.11",
    )
    go_repository(
        name = "com_github_throttled_throttled_v2",
        importpath = "github.com/throttled/throttled/v2",
        replace = "github.com/buildbuddy-io/throttled/v2",
        sum = "h1:l9PGL9DJwcCgQcVt/zFzVjJbSzb+BmpU8NBeo6leHKU=",
        version = "v2.9.1-rc2",
    )
    go_repository(
        name = "com_github_tidwall_pretty",
        importpath = "github.com/tidwall/pretty",
        sum = "h1:HsD+QiTn7sK6flMKIvNmpqz1qrpP3Ps6jOKIKMooyg4=",
        version = "v1.0.0",
    )
    go_repository(
        name = "com_github_timakin_bodyclose",
        importpath = "github.com/timakin/bodyclose",
        sum = "h1:kl4KhGNsJIbDHS9/4U9yQo1UcPQM0kOMJHn29EoH/Ro=",
        version = "v0.0.0-20210704033933-f49887972144",
    )
    go_repository(
        name = "com_github_tklauser_go_sysconf",
        importpath = "github.com/tklauser/go-sysconf",
        sum = "h1:89WgdJhk5SNwJfu+GKyYveZ4IaJ7xAkecBo+KdJV0CM=",
        version = "v0.3.11",
    )
    go_repository(
        name = "com_github_tklauser_numcpus",
        importpath = "github.com/tklauser/numcpus",
        sum = "h1:ng9scYS7az0Bk4OZLvrNXNSAO2Pxr1XXRAPyjhIx+Fk=",
        version = "v0.6.1",
    )
    go_repository(
        name = "com_github_tmc_grpc_websocket_proxy",
        importpath = "github.com/tmc/grpc-websocket-proxy",
        sum = "h1:uruHq4dN7GR16kFc5fp3d1RIYzJW5onx8Ybykw2YQFA=",
        version = "v0.0.0-20201229170055-e5319fda7802",
    )
    go_repository(
        name = "com_github_tomarrell_wrapcheck_v2",
        importpath = "github.com/tomarrell/wrapcheck/v2",
        sum = "h1:Cf4a/iwuMp9s7kKrh74GTgijRVim0wEpKjgAsT7Wctw=",
        version = "v2.6.1",
    )
    go_repository(
        name = "com_github_tommy_muehle_go_mnd_v2",
        importpath = "github.com/tommy-muehle/go-mnd/v2",
        sum = "h1:iAj0a8e6+dXSL7Liq0aXPox36FiN1dBbjA6lt9fl65s=",
        version = "v2.5.0",
    )
    go_repository(
        name = "com_github_tv42_httpunix",
        importpath = "github.com/tv42/httpunix",
        sum = "h1:u6SKchux2yDvFQnDHS3lPnIRmfVJ5Sxy3ao2SIdysLQ=",
        version = "v0.0.0-20191220191345-2ba4b9c3382c",
    )
    go_repository(
        name = "com_github_ugorji_go",
        importpath = "github.com/ugorji/go",
        sum = "h1:j4s+tAvLfL3bZyefP2SEWmhBzmuIlH/eqNuPdFPgngw=",
        version = "v1.1.4",
    )
    go_repository(
        name = "com_github_ugorji_go_codec",
        importpath = "github.com/ugorji/go/codec",
        sum = "h1:YPXUKf7fYbp/y8xloBqZOw2qaVggbfwMlI8WM3wZUJ0=",
        version = "v1.2.7",
    )
    go_repository(
        name = "com_github_ultraware_funlen",
        importpath = "github.com/ultraware/funlen",
        sum = "h1:5ylVWm8wsNwH5aWo9438pwvsK0QiqVuUrt9bn7S/iLA=",
        version = "v0.0.3",
    )
    go_repository(
        name = "com_github_ultraware_whitespace",
        importpath = "github.com/ultraware/whitespace",
        sum = "h1:hh+/cpIcopyMYbZNVov9iSxvJU3OYQg78Sfaqzi/CzI=",
        version = "v0.0.5",
    )
    go_repository(
        name = "com_github_urfave_cli",
        importpath = "github.com/urfave/cli",
        sum = "h1:igJgVw1JdKH+trcLWLeLwZjU9fEfPesQ+9/e4MQ44S8=",
        version = "v1.22.12",
    )
    go_repository(
        name = "com_github_urfave_cli_v2",
        importpath = "github.com/urfave/cli/v2",
        sum = "h1:JTTnM6wKzdA0Jqodd966MVj4vWbbquZykeX1sKbe2C4=",
        version = "v2.2.0",
    )
    go_repository(
        name = "com_github_urfave_negroni",
        importpath = "github.com/urfave/negroni",
        sum = "h1:kIimOitoypq34K7TG7DUaJ9kq/N4Ofuwi1sjz0KipXc=",
        version = "v1.0.0",
    )
    go_repository(
        name = "com_github_uudashr_gocognit",
        importpath = "github.com/uudashr/gocognit",
        sum = "h1:rrSex7oHr3/pPLQ0xoWq108XMU8s678FJcQ+aSfOHa4=",
        version = "v1.0.5",
    )
    go_repository(
        name = "com_github_valyala_bytebufferpool",
        importpath = "github.com/valyala/bytebufferpool",
        sum = "h1:GqA5TC/0021Y/b9FG4Oi9Mr3q7XYx6KllzawFIhcdPw=",
        version = "v1.0.0",
    )
    go_repository(
        name = "com_github_valyala_fasthttp",
        importpath = "github.com/valyala/fasthttp",
        sum = "h1:CRq/00MfruPGFLTQKY8b+8SfdK60TxNztjRMnH0t1Yc=",
        version = "v1.40.0",
    )
    go_repository(
        name = "com_github_valyala_fastrand",
        importpath = "github.com/valyala/fastrand",
        sum = "h1:f+5HkLW4rsgzdNoleUOB69hyT9IlD2ZQh9GyDMfb5G8=",
        version = "v1.1.0",
    )
    go_repository(
        name = "com_github_valyala_fasttemplate",
        importpath = "github.com/valyala/fasttemplate",
        sum = "h1:lxLXG0uE3Qnshl9QyaK6XJxMXlQZELvChBOCmQD0Loo=",
        version = "v1.2.2",
    )
    go_repository(
        name = "com_github_valyala_histogram",
        importpath = "github.com/valyala/histogram",
        sum = "h1:wyYGAZZt3CpwUiIb9AU/Zbllg1llXyrtApRS815OLoQ=",
        version = "v1.2.0",
    )
    go_repository(
        name = "com_github_valyala_tcplisten",
        importpath = "github.com/valyala/tcplisten",
        sum = "h1:0R4NLDRDZX6JcmhJgXi5E4b8Wg84ihbmUKp/GvSPEzc=",
        version = "v0.0.0-20161114210144-ceec8f93295a",
    )
    go_repository(
        name = "com_github_vbatts_tar_split",
        importpath = "github.com/vbatts/tar-split",
        sum = "h1:hLFqsOLQ1SsppQNTMpkpPXClLDfC2A3Zgy9OUU+RVck=",
        version = "v0.11.3",
    )
    go_repository(
        name = "com_github_victoriametrics_metrics",
        importpath = "github.com/VictoriaMetrics/metrics",
        sum = "h1:ILavebReOjYctAGY5QU2F9X0MYvkcrG3aEn2RKa1Zkw=",
        version = "v1.24.0",
    )
    go_repository(
        name = "com_github_vishvananda_netlink",
        importpath = "github.com/vishvananda/netlink",
        sum = "h1:Llsql0lnQEbHj0I1OuKyp8otXp0r3q0mPkuhwHfStVs=",
        version = "v1.2.1-beta.2",
    )
    go_repository(
        name = "com_github_vishvananda_netns",
        importpath = "github.com/vishvananda/netns",
        sum = "h1:Oeaw1EM2JMxD51g9uhtC0D7erkIjgmj8+JZc26m1YX8=",
        version = "v0.0.4",
    )
    go_repository(
        name = "com_github_vmihailenco_msgpack_v5",
        importpath = "github.com/vmihailenco/msgpack/v5",
        sum = "h1:5gO0H1iULLWGhs2H5tbAHIZTV8/cYafcFOr9znI5mJU=",
        version = "v5.3.5",
    )
    go_repository(
        name = "com_github_vmihailenco_tagparser_v2",
        importpath = "github.com/vmihailenco/tagparser/v2",
        sum = "h1:y09buUbR+b5aycVFQs/g70pqKVZNBmxwAhO7/IwNM9g=",
        version = "v2.0.0",
    )
    go_repository(
        name = "com_github_willf_bitset",
        importpath = "github.com/willf/bitset",
        sum = "h1:N7Z7E9UvjW+sGsEl7k/SJrvY2reP1A07MrGuCjIOjRE=",
        version = "v1.1.11",
    )
    go_repository(
        name = "com_github_xanzy_ssh_agent",
        importpath = "github.com/xanzy/ssh-agent",
        sum = "h1:+/15pJfg/RsTxqYcX6fHqOXZwwMP+2VyYWJeWM2qQFM=",
        version = "v0.3.3",
    )
    go_repository(
        name = "com_github_xdg_go_pbkdf2",
        importpath = "github.com/xdg-go/pbkdf2",
        sum = "h1:Su7DPu48wXMwC3bs7MCNG+z4FhcyEuz5dlvchbq0B0c=",
        version = "v1.0.0",
    )
    go_repository(
        name = "com_github_xdg_go_scram",
        importpath = "github.com/xdg-go/scram",
        sum = "h1:FHX5I5B4i4hKRVRBCFRxq1iQRej7WO3hhBuJf+UUySY=",
        version = "v1.1.2",
    )
    go_repository(
        name = "com_github_xdg_go_stringprep",
        importpath = "github.com/xdg-go/stringprep",
        sum = "h1:XLI/Ng3O1Atzq0oBs3TWm+5ZVgkq2aqdlvP9JtoZ6c8=",
        version = "v1.0.4",
    )
    go_repository(
        name = "com_github_xeipuuv_gojsonpointer",
        importpath = "github.com/xeipuuv/gojsonpointer",
        sum = "h1:J9EGpcZtP0E/raorCMxlFGSTBrsSlaDGf3jU/qvAE2c=",
        version = "v0.0.0-20180127040702-4e3ac2762d5f",
    )
    go_repository(
        name = "com_github_xeipuuv_gojsonreference",
        importpath = "github.com/xeipuuv/gojsonreference",
        sum = "h1:EzJWgHovont7NscjpAxXsDA8S8BMYve8Y5+7cuRE7R0=",
        version = "v0.0.0-20180127040603-bd5ef7bd5415",
    )
    go_repository(
        name = "com_github_xeipuuv_gojsonschema",
        importpath = "github.com/xeipuuv/gojsonschema",
        sum = "h1:LhYJRs+L4fBtjZUfuSZIKGeVu0QRy8e5Xi7D17UxZ74=",
        version = "v1.2.0",
    )
    go_repository(
        name = "com_github_xhit_go_str2duration_v2",
        importpath = "github.com/xhit/go-str2duration/v2",
        sum = "h1:lxklc02Drh6ynqX+DdPyp5pCKLUQpRT8bp8Ydu2Bstc=",
        version = "v2.1.0",
    )
    go_repository(
        name = "com_github_xiang90_probing",
        importpath = "github.com/xiang90/probing",
        sum = "h1:eY9dn8+vbi4tKz5Qo6v2eYzo7kUS51QINcR5jNpbZS8=",
        version = "v0.0.0-20190116061207-43a291ad63a2",
    )
    go_repository(
        name = "com_github_xordataexchange_crypt",
        importpath = "github.com/xordataexchange/crypt",
        sum = "h1:ESFSdwYZvkeru3RtdrYueztKhOBCSAAzS4Gf+k0tEow=",
        version = "v0.0.3-0.20170626215501-b2862e3d0a77",
    )
    go_repository(
        name = "com_github_yalp_jsonpath",
        importpath = "github.com/yalp/jsonpath",
        sum = "h1:6fRhSjgLCkTD3JnJxvaJ4Sj+TYblw757bqYgZaOq5ZY=",
        version = "v0.0.0-20180802001716-5cc68e5049a0",
    )
    go_repository(
        name = "com_github_yeya24_promlinter",
        importpath = "github.com/yeya24/promlinter",
        sum = "h1:xFKDQ82orCU5jQujdaD8stOHiv8UN68BSdn2a8u8Y3o=",
        version = "v0.2.0",
    )
    go_repository(
        name = "com_github_yosssi_ace",
        importpath = "github.com/yosssi/ace",
        sum = "h1:tUkIP/BLdKqrlrPwcmH0shwEEhTRHoGnc1wFIWmaBUA=",
        version = "v0.0.5",
    )
    go_repository(
        name = "com_github_youmark_pkcs8",
        importpath = "github.com/youmark/pkcs8",
        sum = "h1:splanxYIlg+5LfHAM6xpdFEAYOk8iySO56hMFq6uLyA=",
        version = "v0.0.0-20181117223130-1be2e3e5546d",
    )
    go_repository(
        name = "com_github_yudai_gojsondiff",
        importpath = "github.com/yudai/gojsondiff",
        sum = "h1:27cbfqXLVEJ1o8I6v3y9lg8Ydm53EKqHXAOMxEGlCOA=",
        version = "v1.0.0",
    )
    go_repository(
        name = "com_github_yudai_golcs",
        importpath = "github.com/yudai/golcs",
        sum = "h1:BHyfKlQyqbsFN5p3IfnEUduWvb9is428/nNb5L3U01M=",
        version = "v0.0.0-20170316035057-ecda9a501e82",
    )
    go_repository(
        name = "com_github_yudai_pp",
        importpath = "github.com/yudai/pp",
        sum = "h1:Q4//iY4pNF6yPLZIigmvcl7k/bPgrcTPIFIcmawg5bI=",
        version = "v2.0.1+incompatible",
    )
    go_repository(
        name = "com_github_yuin_goldmark",
        importpath = "github.com/yuin/goldmark",
        sum = "h1:fVcFKWvrslecOb/tg+Cc05dkeYx540o0FuFt3nUVDoE=",
        version = "v1.4.13",
    )
    go_repository(
        name = "com_github_yusufpapurcu_wmi",
        importpath = "github.com/yusufpapurcu/wmi",
        sum = "h1:E1ctvB7uKFMOJw3fdOW32DwGE9I7t++CRUEMKvFoFiw=",
        version = "v1.2.3",
    )
    go_repository(
        name = "com_github_yvasiyarov_go_metrics",
        importpath = "github.com/yvasiyarov/go-metrics",
        sum = "h1:+lm10QQTNSBd8DVTNGHx7o/IKu9HYDvLMffDhbyLccI=",
        version = "v0.0.0-20140926110328-57bccd1ccd43",
    )
    go_repository(
        name = "com_github_yvasiyarov_gorelic",
        importpath = "github.com/yvasiyarov/gorelic",
        sum = "h1:hlE8//ciYMztlGpl/VA+Zm1AcTPHYkHJPbHqE6WJUXE=",
        version = "v0.0.0-20141212073537-a9bba5b9ab50",
    )
    go_repository(
        name = "com_github_yvasiyarov_newrelic_platform_go",
        importpath = "github.com/yvasiyarov/newrelic_platform_go",
        sum = "h1:ERexzlUfuTvpE74urLSbIQW0Z/6hF9t8U4NsJLaioAY=",
        version = "v0.0.0-20140908184405-b21fdbd4370f",
    )
    go_repository(
        name = "com_github_zeebo_assert",
        importpath = "github.com/zeebo/assert",
        sum = "h1:g7C04CbJuIDKNPFHmsk4hwZDO5O+kntRxzaUoNXj+IQ=",
        version = "v1.3.0",
    )
    go_repository(
        name = "com_github_zeebo_blake3",
        importpath = "github.com/zeebo/blake3",
        sum = "h1:TFoLXsjeXqRNFxSbk35Dk4YtszE/MQQGK10BH4ptoTg=",
        version = "v0.2.3",
    )
    go_repository(
        name = "com_github_zeebo_pcg",
        importpath = "github.com/zeebo/pcg",
        sum = "h1:lyqfGeWiv4ahac6ttHs+I5hwtH/+1mrhlCtVNQM2kHo=",
        version = "v1.0.1",
    )
    go_repository(
        name = "com_github_zeebo_xxh3",
        importpath = "github.com/zeebo/xxh3",
        sum = "h1:xZmwmqxHZA8AI603jOQ0tMqmBr9lPeFwGg6d+xy9DC0=",
        version = "v1.0.2",
    )
    go_repository(
        name = "com_github_zenazn_goji",
        importpath = "github.com/zenazn/goji",
        sum = "h1:4lbD8Mx2h7IvloP7r2C0D6ltZP6Ufip8Hn0wmSK5LR8=",
        version = "v1.0.1",
    )

    # keep
    go_repository(
        name = "com_gitlab_arm_research_smarter_device_manager",
        importpath = "gitlab.com/arm-research/smarter/smarter-device-manager",
        strip_prefix = "smarter-device-manager-v1.20.7",
        sha256 = "b2eb7e20373fbe257361fceff264037cac7d259ee075659fe1ec429c122e4d13",
        build_directives = [
            "gazelle:resolve go google.golang.org/grpc @org_golang_google_grpc//:grpc",
        ],
        urls = ["https://gitlab.com/arm-research/smarter/smarter-device-manager/-/archive/v1.20.7/smarter-device-manager-v1.20.7.zip"],
    )
    go_repository(
        name = "com_google_cloud_go",
        importpath = "cloud.google.com/go",
        sum = "h1:LXy9GEO+timppncPIAZoOj3l58LIU9k+kn48AN7IO3Y=",
        version = "v0.110.10",
    )
    go_repository(
        name = "com_google_cloud_go_accessapproval",
        importpath = "cloud.google.com/go/accessapproval",
        sum = "h1:ZvLvJ952zK8pFHINjpMBY5k7LTAp/6pBf50RDMRgBUI=",
        version = "v1.7.4",
    )
    go_repository(
        name = "com_google_cloud_go_accesscontextmanager",
        importpath = "cloud.google.com/go/accesscontextmanager",
        sum = "h1:Yo4g2XrBETBCqyWIibN3NHNPQKUfQqti0lI+70rubeE=",
        version = "v1.8.4",
    )
    go_repository(
        name = "com_google_cloud_go_aiplatform",
        importpath = "cloud.google.com/go/aiplatform",
        sum = "h1:TbbUvAujxXlSlbG5+XBtJEEEUyGjtyJxZ/VIlvz9Dps=",
        version = "v1.52.0",
    )
    go_repository(
        name = "com_google_cloud_go_analytics",
        importpath = "cloud.google.com/go/analytics",
        sum = "h1:fnV7B8lqyEYxCU0LKk+vUL7mTlqRAq4uFlIthIdr/iA=",
        version = "v0.21.6",
    )
    go_repository(
        name = "com_google_cloud_go_apigateway",
        importpath = "cloud.google.com/go/apigateway",
        sum = "h1:VVIxCtVerchHienSlaGzV6XJGtEM9828Erzyr3miUGs=",
        version = "v1.6.4",
    )
    go_repository(
        name = "com_google_cloud_go_apigeeconnect",
        importpath = "cloud.google.com/go/apigeeconnect",
        sum = "h1:jSoGITWKgAj/ssVogNE9SdsTqcXnryPzsulENSRlusI=",
        version = "v1.6.4",
    )
    go_repository(
        name = "com_google_cloud_go_apigeeregistry",
        importpath = "cloud.google.com/go/apigeeregistry",
        sum = "h1:DSaD1iiqvELag+lV4VnnqUUFd8GXELu01tKVdWZrviE=",
        version = "v0.8.2",
    )
    go_repository(
        name = "com_google_cloud_go_apikeys",
        importpath = "cloud.google.com/go/apikeys",
        sum = "h1:B9CdHFZTFjVti89tmyXXrO+7vSNo2jvZuHG8zD5trdQ=",
        version = "v0.6.0",
    )
    go_repository(
        name = "com_google_cloud_go_appengine",
        importpath = "cloud.google.com/go/appengine",
        sum = "h1:Qub3fqR7iA1daJWdzjp/Q0Jz0fUG0JbMc7Ui4E9IX/E=",
        version = "v1.8.4",
    )
    go_repository(
        name = "com_google_cloud_go_area120",
        importpath = "cloud.google.com/go/area120",
        sum = "h1:YnSO8m02pOIo6AEOgiOoUDVbw4pf+bg2KLHi4rky320=",
        version = "v0.8.4",
    )
    go_repository(
        name = "com_google_cloud_go_artifactregistry",
        importpath = "cloud.google.com/go/artifactregistry",
        sum = "h1:/hQaadYytMdA5zBh+RciIrXZQBWK4vN7EUsrQHG+/t8=",
        version = "v1.14.6",
    )
    go_repository(
        name = "com_google_cloud_go_asset",
        importpath = "cloud.google.com/go/asset",
        sum = "h1:uI8Bdm81s0esVWbWrTHcjFDFKNOa9aB7rI1vud1hO84=",
        version = "v1.15.3",
    )
    go_repository(
        name = "com_google_cloud_go_assuredworkloads",
        importpath = "cloud.google.com/go/assuredworkloads",
        sum = "h1:FsLSkmYYeNuzDm8L4YPfLWV+lQaUrJmH5OuD37t1k20=",
        version = "v1.11.4",
    )
    go_repository(
        name = "com_google_cloud_go_automl",
        importpath = "cloud.google.com/go/automl",
        sum = "h1:i9tOKXX+1gE7+rHpWKjiuPfGBVIYoWvLNIGpWgPtF58=",
        version = "v1.13.4",
    )
    go_repository(
        name = "com_google_cloud_go_baremetalsolution",
        importpath = "cloud.google.com/go/baremetalsolution",
        sum = "h1:oQiFYYCe0vwp7J8ZmF6siVKEumWtiPFJMJcGuyDVRUk=",
        version = "v1.2.3",
    )
    go_repository(
        name = "com_google_cloud_go_batch",
        importpath = "cloud.google.com/go/batch",
        sum = "h1:mPiIH20a5NU02rucbAmLeO4sLPO9hrTK0BLjdHyW8xw=",
        version = "v1.6.3",
    )
    go_repository(
        name = "com_google_cloud_go_beyondcorp",
        importpath = "cloud.google.com/go/beyondcorp",
        sum = "h1:VXf9SnrnSmj2BF2cHkoTHvOUp8gjsz1KJFOMW7czdsY=",
        version = "v1.0.3",
    )
    go_repository(
        name = "com_google_cloud_go_bigquery",
        importpath = "cloud.google.com/go/bigquery",
        sum = "h1:FiULdbbzUxWD0Y4ZGPSVCDLvqRSyCIO6zKV7E2nf5uA=",
        version = "v1.57.1",
    )
    go_repository(
        name = "com_google_cloud_go_billing",
        importpath = "cloud.google.com/go/billing",
        sum = "h1:77/4kCqzH6Ou5CCDzNmqmboE+WvbwFBJmw1QZQz19AI=",
        version = "v1.17.4",
    )
    go_repository(
        name = "com_google_cloud_go_binaryauthorization",
        importpath = "cloud.google.com/go/binaryauthorization",
        sum = "h1:3R6WYn1JKIaVicBmo18jXubu7xh4mMkmbIgsTXk0cBA=",
        version = "v1.7.3",
    )
    go_repository(
        name = "com_google_cloud_go_certificatemanager",
        importpath = "cloud.google.com/go/certificatemanager",
        sum = "h1:5YMQ3Q+dqGpwUZ9X5sipsOQ1fLPsxod9HNq0+nrqc6I=",
        version = "v1.7.4",
    )
    go_repository(
        name = "com_google_cloud_go_channel",
        importpath = "cloud.google.com/go/channel",
        sum = "h1:Rd4+fBrjiN6tZ4TR8R/38elkyEkz6oogGDr7jDyjmMY=",
        version = "v1.17.3",
    )
    go_repository(
        name = "com_google_cloud_go_cloudbuild",
        importpath = "cloud.google.com/go/cloudbuild",
        sum = "h1:hP6LDes9iqeppgGbmCkB3C3MvS12gJe5i4ZGtnnIO5c=",
        version = "v1.14.3",
    )
    go_repository(
        name = "com_google_cloud_go_clouddms",
        importpath = "cloud.google.com/go/clouddms",
        sum = "h1:xe/wJKz55VO1+L891a1EG9lVUgfHr9Ju/I3xh1nwF84=",
        version = "v1.7.3",
    )
    go_repository(
        name = "com_google_cloud_go_cloudtasks",
        importpath = "cloud.google.com/go/cloudtasks",
        sum = "h1:5xXuFfAjg0Z5Wb81j2GAbB3e0bwroCeSF+5jBn/L650=",
        version = "v1.12.4",
    )
    go_repository(
        name = "com_google_cloud_go_compute",
        importpath = "cloud.google.com/go/compute",
        sum = "h1:6sVlXXBmbd7jNX0Ipq0trII3e4n1/MsADLK6a+aiVlk=",
        version = "v1.23.3",
    )
    go_repository(
        name = "com_google_cloud_go_compute_metadata",
        importpath = "cloud.google.com/go/compute/metadata",
        sum = "h1:mg4jlk7mCAj6xXp9UJ4fjI9VUI5rubuGBW5aJ7UnBMY=",
        version = "v0.2.3",
    )
    go_repository(
        name = "com_google_cloud_go_contactcenterinsights",
        importpath = "cloud.google.com/go/contactcenterinsights",
        sum = "h1:Ui14kRKgQ3mVrMRkiBNzjdJIfFAN2qqiu9993ec9+jw=",
        version = "v1.11.3",
    )
    go_repository(
        name = "com_google_cloud_go_container",
        importpath = "cloud.google.com/go/container",
        sum = "h1:ZfLRiFM9ddFE92SlA28rknI6YJMz5Z5huAQK+FKWxIQ=",
        version = "v1.27.1",
    )
    go_repository(
        name = "com_google_cloud_go_containeranalysis",
        importpath = "cloud.google.com/go/containeranalysis",
        sum = "h1:5rhYLX+3a01drpREqBZVXR9YmWH45RnML++8NsCtuD8=",
        version = "v0.11.3",
    )
    go_repository(
        name = "com_google_cloud_go_datacatalog",
        importpath = "cloud.google.com/go/datacatalog",
        sum = "h1:zmdxP6nOjN5Qb1rtu9h4kbEVwerQ6Oshf+t747QJUew=",
        version = "v1.18.3",
    )
    go_repository(
        name = "com_google_cloud_go_dataflow",
        importpath = "cloud.google.com/go/dataflow",
        sum = "h1:7VmCNWcPJBS/srN2QnStTB6nu4Eb5TMcpkmtaPVhRt4=",
        version = "v0.9.4",
    )
    go_repository(
        name = "com_google_cloud_go_dataform",
        importpath = "cloud.google.com/go/dataform",
        sum = "h1:jV+EsDamGX6cE127+QAcCR/lergVeeZdEQ6DdrxW3sQ=",
        version = "v0.9.1",
    )
    go_repository(
        name = "com_google_cloud_go_datafusion",
        importpath = "cloud.google.com/go/datafusion",
        sum = "h1:Q90alBEYlMi66zL5gMSGQHfbZLB55mOAg03DhwTTfsk=",
        version = "v1.7.4",
    )
    go_repository(
        name = "com_google_cloud_go_datalabeling",
        importpath = "cloud.google.com/go/datalabeling",
        sum = "h1:zrq4uMmunf2KFDl/7dS6iCDBBAxBnKVDyw6+ajz3yu0=",
        version = "v0.8.4",
    )
    go_repository(
        name = "com_google_cloud_go_dataplex",
        importpath = "cloud.google.com/go/dataplex",
        sum = "h1:+malGTMnHubsSi0D6dbr3aqp86dKs0t4yAdmxKZGUm4=",
        version = "v1.11.1",
    )
    go_repository(
        name = "com_google_cloud_go_dataproc",
        importpath = "cloud.google.com/go/dataproc",
        sum = "h1:W47qHL3W4BPkAIbk4SWmIERwsWBaNnWm0P2sdx3YgGU=",
        version = "v1.12.0",
    )
    go_repository(
        name = "com_google_cloud_go_dataproc_v2",
        importpath = "cloud.google.com/go/dataproc/v2",
        sum = "h1:snv4EQfh1BfQ/HZS2MGbOqCgwEzYE/j6f30XFOTsgXg=",
        version = "v2.2.3",
    )
    go_repository(
        name = "com_google_cloud_go_dataqna",
        importpath = "cloud.google.com/go/dataqna",
        sum = "h1:NJnu1kAPamZDs/if3bJ3+Wb6tjADHKL83NUWsaIp2zg=",
        version = "v0.8.4",
    )
    go_repository(
        name = "com_google_cloud_go_datastore",
        importpath = "cloud.google.com/go/datastore",
        sum = "h1:0P9WcsQeTWjuD1H14JIY7XQscIPQ4Laje8ti96IC5vg=",
        version = "v1.15.0",
    )
    go_repository(
        name = "com_google_cloud_go_datastream",
        importpath = "cloud.google.com/go/datastream",
        sum = "h1:Z2sKPIB7bT2kMW5Uhxy44ZgdJzxzE5uKjavoW+EuHEE=",
        version = "v1.10.3",
    )
    go_repository(
        name = "com_google_cloud_go_deploy",
        importpath = "cloud.google.com/go/deploy",
        sum = "h1:OWVwtGy+QeQGPT3yc8bJu6yANoPFpXniCgl7bJu5u88=",
        version = "v1.14.2",
    )
    go_repository(
        name = "com_google_cloud_go_dialogflow",
        importpath = "cloud.google.com/go/dialogflow",
        sum = "h1:cK/f88KX+YVR4tLH4clMQlvrLWD2qmKJQziusjGPjmc=",
        version = "v1.44.3",
    )
    go_repository(
        name = "com_google_cloud_go_dlp",
        importpath = "cloud.google.com/go/dlp",
        sum = "h1:OFlXedmPP/5//X1hBEeq3D9kUVm9fb6ywYANlpv/EsQ=",
        version = "v1.11.1",
    )
    go_repository(
        name = "com_google_cloud_go_documentai",
        importpath = "cloud.google.com/go/documentai",
        sum = "h1:KAlzT+q8qvRxAmhsJUvLtfFHH0PNvz3M79H6CgVBKL8=",
        version = "v1.23.5",
    )
    go_repository(
        name = "com_google_cloud_go_domains",
        importpath = "cloud.google.com/go/domains",
        sum = "h1:ua4GvsDztZ5F3xqjeLKVRDeOvJshf5QFgWGg1CKti3A=",
        version = "v0.9.4",
    )
    go_repository(
        name = "com_google_cloud_go_edgecontainer",
        importpath = "cloud.google.com/go/edgecontainer",
        sum = "h1:Szy3Q/N6bqgQGyxqjI+6xJZbmvPvnFHp3UZr95DKcQ0=",
        version = "v1.1.4",
    )
    go_repository(
        name = "com_google_cloud_go_errorreporting",
        importpath = "cloud.google.com/go/errorreporting",
        sum = "h1:kj1XEWMu8P0qlLhm3FwcaFsUvXChV/OraZwA70trRR0=",
        version = "v0.3.0",
    )
    go_repository(
        name = "com_google_cloud_go_essentialcontacts",
        importpath = "cloud.google.com/go/essentialcontacts",
        sum = "h1:S2if6wkjR4JCEAfDtIiYtD+sTz/oXjh2NUG4cgT1y/Q=",
        version = "v1.6.5",
    )
    go_repository(
        name = "com_google_cloud_go_eventarc",
        importpath = "cloud.google.com/go/eventarc",
        sum = "h1:+pFmO4eu4dOVipSaFBLkmqrRYG94Xl/TQZFOeohkuqU=",
        version = "v1.13.3",
    )
    go_repository(
        name = "com_google_cloud_go_filestore",
        importpath = "cloud.google.com/go/filestore",
        sum = "h1:twtI5/89kf9QW7MqDic9fsUbH5ZLIDV1MVsRmu9iu2E=",
        version = "v1.7.4",
    )
    go_repository(
        name = "com_google_cloud_go_firestore",
        importpath = "cloud.google.com/go/firestore",
        sum = "h1:8aLcKnMPoldYU3YHgu4t2exrKhLQkqaXAGqT0ljrFVw=",
        version = "v1.14.0",
    )
    go_repository(
        name = "com_google_cloud_go_functions",
        importpath = "cloud.google.com/go/functions",
        sum = "h1:ZjdiV3MyumRM6++1Ixu6N0VV9LAGlCX4AhW6Yjr1t+U=",
        version = "v1.15.4",
    )
    go_repository(
        name = "com_google_cloud_go_gaming",
        importpath = "cloud.google.com/go/gaming",
        sum = "h1:7vEhFnZmd931Mo7sZ6pJy7uQPDxF7m7v8xtBheG08tc=",
        version = "v1.9.0",
    )
    go_repository(
        name = "com_google_cloud_go_gkebackup",
        importpath = "cloud.google.com/go/gkebackup",
        sum = "h1:KhnOrr9A1tXYIYeXKqCKbCI8TL2ZNGiD3dm+d7BDUBg=",
        version = "v1.3.4",
    )
    go_repository(
        name = "com_google_cloud_go_gkeconnect",
        importpath = "cloud.google.com/go/gkeconnect",
        sum = "h1:1JLpZl31YhQDQeJ98tK6QiwTpgHFYRJwpntggpQQWis=",
        version = "v0.8.4",
    )
    go_repository(
        name = "com_google_cloud_go_gkehub",
        importpath = "cloud.google.com/go/gkehub",
        sum = "h1:J5tYUtb3r0cl2mM7+YHvV32eL+uZQ7lONyUZnPikCEo=",
        version = "v0.14.4",
    )
    go_repository(
        name = "com_google_cloud_go_gkemulticloud",
        importpath = "cloud.google.com/go/gkemulticloud",
        sum = "h1:NmJsNX9uQ2CT78957xnjXZb26TDIMvv+d5W2vVUt0Pg=",
        version = "v1.0.3",
    )
    go_repository(
        name = "com_google_cloud_go_grafeas",
        importpath = "cloud.google.com/go/grafeas",
        sum = "h1:CYjC+xzdPvbV65gi6Dr4YowKcmLo045pm18L0DhdELM=",
        version = "v0.2.0",
    )
    go_repository(
        name = "com_google_cloud_go_gsuiteaddons",
        importpath = "cloud.google.com/go/gsuiteaddons",
        sum = "h1:uuw2Xd37yHftViSI8J2hUcCS8S7SH3ZWH09sUDLW30Q=",
        version = "v1.6.4",
    )
    go_repository(
        name = "com_google_cloud_go_iam",
        importpath = "cloud.google.com/go/iam",
        sum = "h1:1jTsCu4bcsNsE4iiqNT5SHwrDRCfRmIaaaVFhRveTJI=",
        version = "v1.1.5",
    )
    go_repository(
        name = "com_google_cloud_go_iap",
        importpath = "cloud.google.com/go/iap",
        sum = "h1:M4vDbQ4TLXdaljXVZSwW7XtxpwXUUarY2lIs66m0aCM=",
        version = "v1.9.3",
    )
    go_repository(
        name = "com_google_cloud_go_ids",
        importpath = "cloud.google.com/go/ids",
        sum = "h1:VuFqv2ctf/A7AyKlNxVvlHTzjrEvumWaZflUzBPz/M4=",
        version = "v1.4.4",
    )
    go_repository(
        name = "com_google_cloud_go_iot",
        importpath = "cloud.google.com/go/iot",
        sum = "h1:m1WljtkZnvLTIRYW1YTOv5A6H1yKgLHR6nU7O8yf27w=",
        version = "v1.7.4",
    )
    go_repository(
        name = "com_google_cloud_go_kms",
        importpath = "cloud.google.com/go/kms",
        sum = "h1:pj1sRfut2eRbD9pFRjNnPNg/CzJPuQAzUujMIM1vVeM=",
        version = "v1.15.5",
    )
    go_repository(
        name = "com_google_cloud_go_language",
        importpath = "cloud.google.com/go/language",
        sum = "h1:zg9uq2yS9PGIOdc0Kz/l+zMtOlxKWonZjjo5w5YPG2A=",
        version = "v1.12.2",
    )
    go_repository(
        name = "com_google_cloud_go_lifesciences",
        importpath = "cloud.google.com/go/lifesciences",
        sum = "h1:rZEI/UxcxVKEzyoRS/kdJ1VoolNItRWjNN0Uk9tfexg=",
        version = "v0.9.4",
    )
    go_repository(
        name = "com_google_cloud_go_logging",
        importpath = "cloud.google.com/go/logging",
        sum = "h1:26skQWPeYhvIasWKm48+Eq7oUqdcdbwsCVwz5Ys0FvU=",
        version = "v1.8.1",
    )
    go_repository(
        name = "com_google_cloud_go_longrunning",
        importpath = "cloud.google.com/go/longrunning",
        sum = "h1:w8xEcbZodnA2BbW6sVirkkoC+1gP8wS57EUUgGS0GVg=",
        version = "v0.5.4",
    )
    go_repository(
        name = "com_google_cloud_go_managedidentities",
        importpath = "cloud.google.com/go/managedidentities",
        sum = "h1:SF/u1IJduMqQQdJA4MDyivlIQ4SrV5qAawkr/ZEREkY=",
        version = "v1.6.4",
    )
    go_repository(
        name = "com_google_cloud_go_maps",
        importpath = "cloud.google.com/go/maps",
        sum = "h1:2+eMp/1MvMPp5qrSOd3vtnLKa/pylt+krVRqET3jWsM=",
        version = "v1.6.1",
    )
    go_repository(
        name = "com_google_cloud_go_mediatranslation",
        importpath = "cloud.google.com/go/mediatranslation",
        sum = "h1:VRCQfZB4s6jN0CSy7+cO3m4ewNwgVnaePanVCQh/9Z4=",
        version = "v0.8.4",
    )
    go_repository(
        name = "com_google_cloud_go_memcache",
        importpath = "cloud.google.com/go/memcache",
        sum = "h1:cdex/ayDd294XBj2cGeMe6Y+H1JvhN8y78B9UW7pxuQ=",
        version = "v1.10.4",
    )
    go_repository(
        name = "com_google_cloud_go_metastore",
        importpath = "cloud.google.com/go/metastore",
        sum = "h1:94l/Yxg9oBZjin2bzI79oK05feYefieDq0o5fjLSkC8=",
        version = "v1.13.3",
    )
    go_repository(
        name = "com_google_cloud_go_monitoring",
        importpath = "cloud.google.com/go/monitoring",
        sum = "h1:mf2SN9qSoBtIgiMA4R/y4VADPWZA7VCNJA079qLaZQ8=",
        version = "v1.16.3",
    )
    go_repository(
        name = "com_google_cloud_go_networkconnectivity",
        importpath = "cloud.google.com/go/networkconnectivity",
        sum = "h1:e9lUkCe2BexsqsUc2bjV8+gFBpQa54J+/F3qKVtW+wA=",
        version = "v1.14.3",
    )
    go_repository(
        name = "com_google_cloud_go_networkmanagement",
        importpath = "cloud.google.com/go/networkmanagement",
        sum = "h1:HsQk4FNKJUX04k3OI6gUsoveiHMGvDRqlaFM2xGyvqU=",
        version = "v1.9.3",
    )
    go_repository(
        name = "com_google_cloud_go_networksecurity",
        importpath = "cloud.google.com/go/networksecurity",
        sum = "h1:947tNIPnj1bMGTIEBo3fc4QrrFKS5hh0bFVsHmFm4Vo=",
        version = "v0.9.4",
    )
    go_repository(
        name = "com_google_cloud_go_notebooks",
        importpath = "cloud.google.com/go/notebooks",
        sum = "h1:eTOTfNL1yM6L/PCtquJwjWg7ZZGR0URFaFgbs8kllbM=",
        version = "v1.11.2",
    )
    go_repository(
        name = "com_google_cloud_go_optimization",
        importpath = "cloud.google.com/go/optimization",
        sum = "h1:iFsoexcp13cGT3k/Hv8PA5aK+FP7FnbhwDO9llnruas=",
        version = "v1.6.2",
    )
    go_repository(
        name = "com_google_cloud_go_orchestration",
        importpath = "cloud.google.com/go/orchestration",
        sum = "h1:kgwZ2f6qMMYIVBtUGGoU8yjYWwMTHDanLwM/CQCFaoQ=",
        version = "v1.8.4",
    )
    go_repository(
        name = "com_google_cloud_go_orgpolicy",
        importpath = "cloud.google.com/go/orgpolicy",
        sum = "h1:RWuXQDr9GDYhjmrredQJC7aY7cbyqP9ZuLbq5GJGves=",
        version = "v1.11.4",
    )
    go_repository(
        name = "com_google_cloud_go_osconfig",
        importpath = "cloud.google.com/go/osconfig",
        sum = "h1:OrRCIYEAbrbXdhm13/JINn9pQchvTTIzgmOCA7uJw8I=",
        version = "v1.12.4",
    )
    go_repository(
        name = "com_google_cloud_go_oslogin",
        importpath = "cloud.google.com/go/oslogin",
        sum = "h1:NP/KgsD9+0r9hmHC5wKye0vJXVwdciv219DtYKYjgqE=",
        version = "v1.12.2",
    )
    go_repository(
        name = "com_google_cloud_go_phishingprotection",
        importpath = "cloud.google.com/go/phishingprotection",
        sum = "h1:sPLUQkHq6b4AL0czSJZ0jd6vL55GSTHz2B3Md+TCZI0=",
        version = "v0.8.4",
    )
    go_repository(
        name = "com_google_cloud_go_policytroubleshooter",
        importpath = "cloud.google.com/go/policytroubleshooter",
        sum = "h1:sq+ScLP83d7GJy9+wpwYJVnY+q6xNTXwOdRIuYjvHT4=",
        version = "v1.10.2",
    )
    go_repository(
        name = "com_google_cloud_go_privatecatalog",
        importpath = "cloud.google.com/go/privatecatalog",
        sum = "h1:Vo10IpWKbNvc/z/QZPVXgCiwfjpWoZ/wbgful4Uh/4E=",
        version = "v0.9.4",
    )
    go_repository(
        name = "com_google_cloud_go_pubsub",
        importpath = "cloud.google.com/go/pubsub",
        sum = "h1:6SPCPvWav64tj0sVX/+npCBKhUi/UjJehy9op/V3p2g=",
        version = "v1.33.0",
    )
    go_repository(
        name = "com_google_cloud_go_pubsublite",
        importpath = "cloud.google.com/go/pubsublite",
        sum = "h1:pX+idpWMIH30/K7c0epN6V703xpIcMXWRjKJsz0tYGY=",
        version = "v1.8.1",
    )
    go_repository(
        name = "com_google_cloud_go_recaptchaenterprise",
        importpath = "cloud.google.com/go/recaptchaenterprise",
        sum = "h1:u6EznTGzIdsyOsvm+Xkw0aSuKFXQlyjGE9a4exk6iNQ=",
        version = "v1.3.1",
    )
    go_repository(
        name = "com_google_cloud_go_recaptchaenterprise_v2",
        importpath = "cloud.google.com/go/recaptchaenterprise/v2",
        sum = "h1:UaV9C58snc5IsRQ6NN65jmRGnTdPT7mYZzK4Vbun+ik=",
        version = "v2.8.3",
    )
    go_repository(
        name = "com_google_cloud_go_recommendationengine",
        importpath = "cloud.google.com/go/recommendationengine",
        sum = "h1:JRiwe4hvu3auuh2hujiTc2qNgPPfVp+Q8KOpsXlEzKQ=",
        version = "v0.8.4",
    )
    go_repository(
        name = "com_google_cloud_go_recommender",
        importpath = "cloud.google.com/go/recommender",
        sum = "h1:VndmgyS/J3+izR8V8BHa7HV/uun8//ivQ3k5eVKKyyM=",
        version = "v1.11.3",
    )
    go_repository(
        name = "com_google_cloud_go_redis",
        importpath = "cloud.google.com/go/redis",
        sum = "h1:J9cEHxG9YLmA9o4jTSvWt/RuVEn6MTrPlYSCRHujxDQ=",
        version = "v1.14.1",
    )
    go_repository(
        name = "com_google_cloud_go_resourcemanager",
        importpath = "cloud.google.com/go/resourcemanager",
        sum = "h1:JwZ7Ggle54XQ/FVYSBrMLOQIKoIT/uer8mmNvNLK51k=",
        version = "v1.9.4",
    )
    go_repository(
        name = "com_google_cloud_go_resourcesettings",
        importpath = "cloud.google.com/go/resourcesettings",
        sum = "h1:yTIL2CsZswmMfFyx2Ic77oLVzfBFoWBYgpkgiSPnC4Y=",
        version = "v1.6.4",
    )
    go_repository(
        name = "com_google_cloud_go_retail",
        importpath = "cloud.google.com/go/retail",
        sum = "h1:geqdX1FNqqL2p0ADXjPpw8lq986iv5GrVcieTYafuJQ=",
        version = "v1.14.4",
    )
    go_repository(
        name = "com_google_cloud_go_run",
        importpath = "cloud.google.com/go/run",
        sum = "h1:qdfZteAm+vgzN1iXzILo3nJFQbzziudkJrvd9wCf3FQ=",
        version = "v1.3.3",
    )
    go_repository(
        name = "com_google_cloud_go_scheduler",
        importpath = "cloud.google.com/go/scheduler",
        sum = "h1:LXm6L6IYW3Fy8lxU7kvT7r6JiW/noxn2gItJmsvwzV4=",
        version = "v1.10.4",
    )
    go_repository(
        name = "com_google_cloud_go_secretmanager",
        importpath = "cloud.google.com/go/secretmanager",
        sum = "h1:krnX9qpG2kR2fJ+u+uNyNo+ACVhplIAS4Pu7u+4gd+k=",
        version = "v1.11.4",
    )
    go_repository(
        name = "com_google_cloud_go_security",
        importpath = "cloud.google.com/go/security",
        sum = "h1:sdnh4Islb1ljaNhpIXlIPgb3eYj70QWgPVDKOUYvzJc=",
        version = "v1.15.4",
    )
    go_repository(
        name = "com_google_cloud_go_securitycenter",
        importpath = "cloud.google.com/go/securitycenter",
        sum = "h1:qCEyXoJoxNKKA1bDywBjjqCB7ODXazzHnVWnG5Uqd1M=",
        version = "v1.24.2",
    )
    go_repository(
        name = "com_google_cloud_go_servicecontrol",
        importpath = "cloud.google.com/go/servicecontrol",
        sum = "h1:d0uV7Qegtfaa7Z2ClDzr9HJmnbJW7jn0WhZ7wOX6hLE=",
        version = "v1.11.1",
    )
    go_repository(
        name = "com_google_cloud_go_servicedirectory",
        importpath = "cloud.google.com/go/servicedirectory",
        sum = "h1:5niCMfkw+jifmFtbBrtRedbXkJm3fubSR/KHbxSJZVM=",
        version = "v1.11.3",
    )
    go_repository(
        name = "com_google_cloud_go_servicemanagement",
        importpath = "cloud.google.com/go/servicemanagement",
        sum = "h1:fopAQI/IAzlxnVeiKn/8WiV6zKndjFkvi+gzu+NjywY=",
        version = "v1.8.0",
    )
    go_repository(
        name = "com_google_cloud_go_serviceusage",
        importpath = "cloud.google.com/go/serviceusage",
        sum = "h1:rXyq+0+RSIm3HFypctp7WoXxIA563rn206CfMWdqXX4=",
        version = "v1.6.0",
    )
    go_repository(
        name = "com_google_cloud_go_shell",
        importpath = "cloud.google.com/go/shell",
        sum = "h1:nurhlJcSVFZneoRZgkBEHumTYf/kFJptCK2eBUq/88M=",
        version = "v1.7.4",
    )
    go_repository(
        name = "com_google_cloud_go_spanner",
        importpath = "cloud.google.com/go/spanner",
        sum = "h1:l3exhhsVMKsx1E7Xd1QajYSvHmI1KZoWPW5tRxIIdvQ=",
        version = "v1.51.0",
    )
    go_repository(
        name = "com_google_cloud_go_speech",
        importpath = "cloud.google.com/go/speech",
        sum = "h1:OpJ666ao7XxXewGSAkDUJnW188tJ5hNPoM7pZB+Q730=",
        version = "v1.20.1",
    )
    go_repository(
        name = "com_google_cloud_go_storage",
        importpath = "cloud.google.com/go/storage",
        sum = "h1:+S3LjjEN2zZ+L5hOwj4+1OkGCsLVe0NzpXKQ1pSdTCI=",
        version = "v1.31.0",
    )
    go_repository(
        name = "com_google_cloud_go_storagetransfer",
        importpath = "cloud.google.com/go/storagetransfer",
        sum = "h1:YM1dnj5gLjfL6aDldO2s4GeU8JoAvH1xyIwXre63KmI=",
        version = "v1.10.3",
    )
    go_repository(
        name = "com_google_cloud_go_talent",
        importpath = "cloud.google.com/go/talent",
        sum = "h1:LnRJhhYkODDBoTwf6BeYkiJHFw9k+1mAFNyArwZUZAs=",
        version = "v1.6.5",
    )
    go_repository(
        name = "com_google_cloud_go_texttospeech",
        importpath = "cloud.google.com/go/texttospeech",
        sum = "h1:ahrzTgr7uAbvebuhkBAAVU6kRwVD0HWsmDsvMhtad5Q=",
        version = "v1.7.4",
    )
    go_repository(
        name = "com_google_cloud_go_tpu",
        importpath = "cloud.google.com/go/tpu",
        sum = "h1:XIEH5c0WeYGaVy9H+UueiTaf3NI6XNdB4/v6TFQJxtE=",
        version = "v1.6.4",
    )
    go_repository(
        name = "com_google_cloud_go_trace",
        importpath = "cloud.google.com/go/trace",
        sum = "h1:2qOAuAzNezwW3QN+t41BtkDJOG42HywL73q8x/f6fnM=",
        version = "v1.10.4",
    )
    go_repository(
        name = "com_google_cloud_go_translate",
        importpath = "cloud.google.com/go/translate",
        sum = "h1:t5WXTqlrk8VVJu/i3WrYQACjzYJiff5szARHiyqqPzI=",
        version = "v1.9.3",
    )
    go_repository(
        name = "com_google_cloud_go_video",
        importpath = "cloud.google.com/go/video",
        sum = "h1:Xrpbm2S9UFQ1pZEeJt9Vqm5t2T/z9y/M3rNXhFoo8Is=",
        version = "v1.20.3",
    )
    go_repository(
        name = "com_google_cloud_go_videointelligence",
        importpath = "cloud.google.com/go/videointelligence",
        sum = "h1:YS4j7lY0zxYyneTFXjBJUj2r4CFe/UoIi/PJG0Zt/Rg=",
        version = "v1.11.4",
    )
    go_repository(
        name = "com_google_cloud_go_vision",
        importpath = "cloud.google.com/go/vision",
        sum = "h1:/CsSTkbmO9HC8iQpxbK8ATms3OQaX3YQUeTMGCxlaK4=",
        version = "v1.2.0",
    )
    go_repository(
        name = "com_google_cloud_go_vision_v2",
        importpath = "cloud.google.com/go/vision/v2",
        sum = "h1:T/ujUghvEaTb+YnFY/jiYwVAkMbIC8EieK0CJo6B4vg=",
        version = "v2.7.5",
    )
    go_repository(
        name = "com_google_cloud_go_vmmigration",
        importpath = "cloud.google.com/go/vmmigration",
        sum = "h1:qPNdab4aGgtaRX+51jCOtJxlJp6P26qua4o1xxUDjpc=",
        version = "v1.7.4",
    )
    go_repository(
        name = "com_google_cloud_go_vmwareengine",
        importpath = "cloud.google.com/go/vmwareengine",
        sum = "h1:WY526PqM6QNmFHSqe2sRfK6gRpzWjmL98UFkql2+JDM=",
        version = "v1.0.3",
    )
    go_repository(
        name = "com_google_cloud_go_vpcaccess",
        importpath = "cloud.google.com/go/vpcaccess",
        sum = "h1:zbs3V+9ux45KYq8lxxn/wgXole6SlBHHKKyZhNJoS+8=",
        version = "v1.7.4",
    )
    go_repository(
        name = "com_google_cloud_go_webrisk",
        importpath = "cloud.google.com/go/webrisk",
        sum = "h1:iceR3k0BCRZgf2D/NiKviVMFfuNC9LmeNLtxUFRB/wI=",
        version = "v1.9.4",
    )
    go_repository(
        name = "com_google_cloud_go_websecurityscanner",
        importpath = "cloud.google.com/go/websecurityscanner",
        sum = "h1:5Gp7h5j7jywxLUp6NTpjNPkgZb3ngl0tUSw6ICWvtJQ=",
        version = "v1.6.4",
    )
    go_repository(
        name = "com_google_cloud_go_workflows",
        importpath = "cloud.google.com/go/workflows",
        sum = "h1:qocsqETmLAl34mSa01hKZjcqAvt699gaoFbooGGMvaM=",
        version = "v1.12.3",
    )
    go_repository(
        name = "com_lukechampine_uint128",
        importpath = "lukechampine.com/uint128",
        sum = "h1:mBi/5l91vocEN8otkC5bDLhi2KdCticRiwbdB0O+rjI=",
        version = "v1.2.0",
    )
    go_repository(
        name = "com_shuralyov_dmitri_gpu_mtl",
        importpath = "dmitri.shuralyov.com/gpu/mtl",
        sum = "h1:VpgP7xuJadIUuKccphEpTJnWhS2jkQyMt6Y7pJCD7fY=",
        version = "v0.0.0-20190408044501-666a987793e9",
    )
    go_repository(
        name = "ht_sr_git_sbinet_gg",
        importpath = "git.sr.ht/~sbinet/gg",
        sum = "h1:LNhjNn8DerC8f9DHLz6lS0YYul/b602DUxDgGkd/Aik=",
        version = "v0.3.1",
    )
    go_repository(
        name = "in_gopkg_airbrake_gobrake_v2",
        importpath = "gopkg.in/airbrake/gobrake.v2",
        sum = "h1:7z2uVWwn7oVeeugY1DtlPAy5H+KYgB1KeKTnqjNatLo=",
        version = "v2.0.9",
    )
    go_repository(
        name = "in_gopkg_alecthomas_kingpin_v2",
        importpath = "gopkg.in/alecthomas/kingpin.v2",
        sum = "h1:jMFz6MfLP0/4fUyZle81rXUoxOBFi19VUFKVDOQfozc=",
        version = "v2.2.6",
    )

    # Needed for go dependencies.
    go_repository(
        name = "in_gopkg_check_v1",
        importpath = "gopkg.in/check.v1",
        sum = "h1:Hei/4ADfdWqJk1ZMxUNpqntNwaWcugrBjAiHlqqRiVk=",
        version = "v1.0.0-20201130134442-10cb98267c6c",
    )
    go_repository(
        name = "in_gopkg_cheggaaa_pb_v1",
        importpath = "gopkg.in/cheggaaa/pb.v1",
        sum = "h1:Ev7yu1/f6+d+b3pi5vPdRPc6nNtP1umSfcWiEfRqv6I=",
        version = "v1.0.25",
    )
    go_repository(
        name = "in_gopkg_errgo_v2",
        importpath = "gopkg.in/errgo.v2",
        sum = "h1:0vLT13EuvQ0hNvakwLuFZ/jYrLp5F3kcWHXdRggjCE8=",
        version = "v2.1.0",
    )
    go_repository(
        name = "in_gopkg_fsnotify_v1",
        importpath = "gopkg.in/fsnotify.v1",
        sum = "h1:xOHLXZwVvI9hhs+cLKq5+I5onOuwQLhQwiu63xxlHs4=",
        version = "v1.4.7",
    )
    go_repository(
        name = "in_gopkg_gemnasium_logrus_airbrake_hook_v2",
        importpath = "gopkg.in/gemnasium/logrus-airbrake-hook.v2",
        sum = "h1:OAj3g0cR6Dx/R07QgQe8wkA9RNjB2u4i700xBkIT4e0=",
        version = "v2.1.2",
    )
    go_repository(
        name = "in_gopkg_go_playground_assert_v1",
        importpath = "gopkg.in/go-playground/assert.v1",
        sum = "h1:xoYuJVE7KT85PYWrN730RguIQO0ePzVRfFMXadIrXTM=",
        version = "v1.2.1",
    )
    go_repository(
        name = "in_gopkg_go_playground_validator_v8",
        importpath = "gopkg.in/go-playground/validator.v8",
        sum = "h1:lFB4DoMU6B626w8ny76MV7VX6W2VHct2GVOI3xgiMrQ=",
        version = "v8.18.2",
    )
    go_repository(
        name = "in_gopkg_inconshreveable_log15_v2",
        importpath = "gopkg.in/inconshreveable/log15.v2",
        sum = "h1:RlWgLqCMMIYYEVcAR5MDsuHlVkaIPDAF+5Dehzg8L5A=",
        version = "v2.0.0-20180818164646-67afb5ed74ec",
    )
    go_repository(
        name = "in_gopkg_inf_v0",
        importpath = "gopkg.in/inf.v0",
        sum = "h1:73M5CoZyi3ZLMOyDlQh031Cx6N9NDJ2Vvfl76EDAgDc=",
        version = "v0.9.1",
    )
    go_repository(
        name = "in_gopkg_ini_v1",
        importpath = "gopkg.in/ini.v1",
        sum = "h1:Dgnx+6+nfE+IfzjUEISNeydPJh9AXNNsWbGP9KzCsOA=",
        version = "v1.67.0",
    )
    go_repository(
        name = "in_gopkg_mgo_v2",
        importpath = "gopkg.in/mgo.v2",
        sum = "h1:xcEWjVhvbDy+nHP67nPDDpbYrY+ILlfndk4bRioVHaU=",
        version = "v2.0.0-20180705113604-9856a29383ce",
    )
    go_repository(
        name = "in_gopkg_natefinch_lumberjack_v2",
        importpath = "gopkg.in/natefinch/lumberjack.v2",
        sum = "h1:1Lc07Kr7qY4U2YPouBjpCLxpiyxIVoxqXgkXLknAOE8=",
        version = "v2.0.0",
    )
    go_repository(
        name = "in_gopkg_natefinch_npipe_v2",
        importpath = "gopkg.in/natefinch/npipe.v2",
        sum = "h1:+JknDZhAj8YMt7GC73Ei8pv4MzjDUNPHgQWJdtMAaDU=",
        version = "v2.0.0-20160621034901-c1b8fa8bdcce",
    )
    go_repository(
        name = "in_gopkg_resty_v1",
        importpath = "gopkg.in/resty.v1",
        sum = "h1:CuXP0Pjfw9rOuY6EP+UvtNvt5DSqHpIxILZKT/quCZI=",
        version = "v1.12.0",
    )
    go_repository(
        name = "in_gopkg_square_go_jose_v2",
        importpath = "gopkg.in/square/go-jose.v2",
        sum = "h1:NGk74WTnPKBNUhNzQX7PYcTLUjoq7mzKk2OKbvwk2iI=",
        version = "v2.6.0",
    )
    go_repository(
        name = "in_gopkg_tomb_v1",
        importpath = "gopkg.in/tomb.v1",
        sum = "h1:uRGJdciOHaEIrze2W8Q3AKkepLTh2hOroT7a+7czfdQ=",
        version = "v1.0.0-20141024135613-dd632973f1e7",
    )
    go_repository(
        name = "in_gopkg_warnings_v0",
        importpath = "gopkg.in/warnings.v0",
        sum = "h1:wFXVbFY8DY5/xOe1ECiWdKCzZlxgshcYVNkBHstARME=",
        version = "v0.1.2",
    )
    go_repository(
        name = "in_gopkg_yaml_v2",
        importpath = "gopkg.in/yaml.v2",
        sum = "h1:D8xgwECY7CYvx+Y2n4sBz93Jn9JRvxdiyyo8CTfuKaY=",
        version = "v2.4.0",
    )
    go_repository(
        name = "in_gopkg_yaml_v3",
        importpath = "gopkg.in/yaml.v3",
        sum = "h1:fxVm/GzAzEWqLHuvctI91KS9hhNmmWOoWu0XTYJS7CA=",
        version = "v3.0.1",
    )
    go_repository(
        name = "io_etcd_go_bbolt",
        importpath = "go.etcd.io/bbolt",
        sum = "h1:j+zJOnnEjF/kyHlDDgGnVL/AIqIJPq8UoB2GSNfkUfQ=",
        version = "v1.3.7",
    )
    go_repository(
        name = "io_etcd_go_etcd",
        importpath = "go.etcd.io/etcd",
        sum = "h1:1JFLBqwIgdyHN1ZtgjTBwO+blA6gVOmZurpiMEsETKo=",
        version = "v0.5.0-alpha.5.0.20200910180754-dd1b699fc489",
    )
    go_repository(
        name = "io_etcd_go_etcd_api_v3",
        importpath = "go.etcd.io/etcd/api/v3",
        sum = "h1:GsV3S+OfZEOCNXdtNkBSR7kgLobAa/SO6tCxRa0GAYw=",
        version = "v3.5.0",
    )
    go_repository(
        name = "io_etcd_go_etcd_client_pkg_v3",
        importpath = "go.etcd.io/etcd/client/pkg/v3",
        sum = "h1:2aQv6F436YnN7I4VbI8PPYrBhu+SmrTaADcf8Mi/6PU=",
        version = "v3.5.0",
    )
    go_repository(
        name = "io_etcd_go_etcd_client_v2",
        importpath = "go.etcd.io/etcd/client/v2",
        sum = "h1:ftQ0nOOHMcbMS3KIaDQ0g5Qcd6bhaBrQT6b89DfwLTs=",
        version = "v2.305.0",
    )
    go_repository(
        name = "io_etcd_go_etcd_client_v3",
        importpath = "go.etcd.io/etcd/client/v3",
        sum = "h1:62Eh0XOro+rDwkrypAGDfgmNh5Joq+z+W9HZdlXMzek=",
        version = "v3.5.0",
    )
    go_repository(
        name = "io_etcd_go_etcd_pkg_v3",
        importpath = "go.etcd.io/etcd/pkg/v3",
        sum = "h1:ntrg6vvKRW26JRmHTE0iNlDgYK6JX3hg/4cD62X0ixk=",
        version = "v3.5.0",
    )
    go_repository(
        name = "io_etcd_go_etcd_raft_v3",
        importpath = "go.etcd.io/etcd/raft/v3",
        sum = "h1:kw2TmO3yFTgE+F0mdKkG7xMxkit2duBDa2Hu6D/HMlw=",
        version = "v3.5.0",
    )
    go_repository(
        name = "io_etcd_go_etcd_server_v3",
        importpath = "go.etcd.io/etcd/server/v3",
        sum = "h1:jk8D/lwGEDlQU9kZXUFMSANkE22Sg5+mW27ip8xcF9E=",
        version = "v3.5.0",
    )
    go_repository(
        name = "io_etcd_go_gofail",
        importpath = "go.etcd.io/gofail",
        sum = "h1:XItAMIhOojXFQMgrxjnd2EIIHun/d5qL0Pf7FzVTkFg=",
        version = "v0.1.0",
    )
    go_repository(
        name = "io_gorm_driver_clickhouse",
        importpath = "gorm.io/driver/clickhouse",
        sum = "h1:OJwu7RLRzeXXJjvfBciGC8RCwL2+OF/qFGlYGpiL81g=",
        version = "v0.5.1",
    )
    go_repository(
        name = "io_gorm_driver_mysql",
        importpath = "gorm.io/driver/mysql",
        sum = "h1:WUEH5VF9obL/lTtzjmML/5e6VfFR/788coz2uaVCAZw=",
        version = "v1.5.1",
    )
    go_repository(
        name = "io_gorm_driver_postgres",
        importpath = "gorm.io/driver/postgres",
        sum = "h1:ytTDxxEv+MplXOfFe3Lzm7SjG09fcdb3Z/c056DTBx0=",
        version = "v1.5.2",
    )
    go_repository(
        name = "io_gorm_driver_sqlite",
        importpath = "gorm.io/driver/sqlite",
        sum = "h1:TpQ+/dqCY4uCigCFyrfnrJnrW9zjpelWVoEVNy5qJkc=",
        version = "v1.5.2",
    )
    go_repository(
        name = "io_gorm_gorm",
        importpath = "gorm.io/gorm",
        sum = "h1:gs1o6Vsa+oVKG/a9ElL3XgyGfghFfkKA2SInQaCyMho=",
        version = "v1.25.2",
    )
    go_repository(
        name = "io_k8s_api",
        build_file_proto_mode = "disable_global",
        importpath = "k8s.io/api",
        sum = "h1:emf74GIQMTik01Aum9dPP0gAypL8JTLl/lHa4V9RFSU=",
        version = "v0.26.3",
    )
    go_repository(
        name = "io_k8s_apimachinery",
        build_file_proto_mode = "disable_global",
        importpath = "k8s.io/apimachinery",
        sum = "h1:dQx6PNETJ7nODU3XPtrwkfuubs6w7sX0M8n61zHIV/k=",
        version = "v0.26.3",
    )
    go_repository(
        name = "io_k8s_apiserver",
        importpath = "k8s.io/apiserver",
        sum = "h1:Pk8lmX4G14hYqJd1poHGC08G03nIHVqdJMR0SD3IH3o=",
        version = "v0.26.2",
    )
    go_repository(
        name = "io_k8s_client_go",
        build_file_proto_mode = "disable_global",
        importpath = "k8s.io/client-go",
        sum = "h1:k1UY+KXfkxV2ScEL3gilKcF7761xkYsSD6BC9szIu8s=",
        version = "v0.26.3",
    )
    go_repository(
        name = "io_k8s_code_generator",
        importpath = "k8s.io/code-generator",
        sum = "h1:kM/68Y26Z/u//TFc1ggVVcg62te8A2yQh57jBfD0FWQ=",
        version = "v0.19.7",
    )
    go_repository(
        name = "io_k8s_component_base",
        importpath = "k8s.io/component-base",
        sum = "h1:IfWgCGUDzrD6wLLgXEstJKYZKAFS2kO+rBRi0p3LqcI=",
        version = "v0.26.2",
    )
    go_repository(
        name = "io_k8s_cri_api",
        importpath = "k8s.io/cri-api",
        sum = "h1:KWO+U8MfI9drXB/P4oU9VchaWYOlwDglJZVHWMpTT3Q=",
        version = "v0.27.1",
    )
    go_repository(
        name = "io_k8s_gengo",
        importpath = "k8s.io/gengo",
        sum = "h1:JApXBKYyB7l9xx+DK7/+mFjC7A9Bt5A93FPvFD0HIFE=",
        version = "v0.0.0-20201113003025-83324d819ded",
    )
    go_repository(
        name = "io_k8s_klog_v2",
        importpath = "k8s.io/klog/v2",
        sum = "h1:m4bYOKall2MmOiRaR1J+We67Do7vm9KiQVlT96lnHUw=",
        version = "v2.90.1",
    )
    go_repository(
        name = "io_k8s_kube_openapi",
        importpath = "k8s.io/kube-openapi",
        sum = "h1:+70TFaan3hfJzs+7VK2o+OGxg8HsuBr/5f6tVAjDu6E=",
        version = "v0.0.0-20221012153701-172d655c2280",
    )

    # keep
    go_repository(
        name = "io_k8s_kubelet",
        build_file_proto_mode = "disable_global",
        importpath = "k8s.io/kubelet",
        sum = "h1:n6PHxrm0FBlAGi7f3hs3CrNqVr+x3ssfrbb0aKqsBzo=",
        version = "v0.21.2",
    )
    go_repository(
        name = "io_k8s_kubernetes",
        importpath = "k8s.io/kubernetes",
        sum = "h1:qTfB+u5M92k2fCCCVP2iuhgwwSOv1EkAkvQY1tQODD8=",
        version = "v1.13.0",
    )
    go_repository(
        name = "io_k8s_sigs_apiserver_network_proxy_konnectivity_client",
        importpath = "sigs.k8s.io/apiserver-network-proxy/konnectivity-client",
        sum = "h1:fmRfl9WJ4ApJn7LxNuED4m0t18qivVQOxP6aAYG9J6c=",
        version = "v0.0.22",
    )
    go_repository(
        name = "io_k8s_sigs_json",
        importpath = "sigs.k8s.io/json",
        sum = "h1:iXTIw73aPyC+oRdyqqvVJuloN1p0AC/kzH07hu3NE+k=",
        version = "v0.0.0-20220713155537-f223a00ba0e2",
    )
    go_repository(
        name = "io_k8s_sigs_structured_merge_diff_v4",
        importpath = "sigs.k8s.io/structured-merge-diff/v4",
        sum = "h1:PRbqxJClWWYMNV1dhaG4NsibJbArud9kFxnAMREiWFE=",
        version = "v4.2.3",
    )
    go_repository(
        name = "io_k8s_sigs_yaml",
        importpath = "sigs.k8s.io/yaml",
        sum = "h1:a2VclLzOGrwOHDiV8EfBGhvjHvP46CtW5j6POvhYGGo=",
        version = "v1.3.0",
    )
    go_repository(
        name = "io_k8s_utils",
        importpath = "k8s.io/utils",
        sum = "h1:kmDqav+P+/5e1i9tFfHq1qcF3sOrDp+YEkVDAHu7Jwk=",
        version = "v0.0.0-20230220204549-a5ecb0141aa5",
    )
    go_repository(
        name = "io_opencensus_go",
        importpath = "go.opencensus.io",
        sum = "h1:y73uSU6J157QMP2kn2r30vwW1A2W2WFwSCGnAVxeaD0=",
        version = "v0.24.0",
    )
    go_repository(
        name = "io_opentelemetry_go_contrib",
        importpath = "go.opentelemetry.io/contrib",
        sum = "h1:ubFQUn0VCZ0gPwIoJfBJVpeBlyRMxu8Mm/huKWYd9p0=",
        version = "v0.20.0",
    )
    go_repository(
        name = "io_opentelemetry_go_contrib_detectors_gcp",
        importpath = "go.opentelemetry.io/contrib/detectors/gcp",
        sum = "h1:VLAa8mb2eMu2Iq9pnVhece0Yla2mIq1yKYLUoZ/ifJs=",
        version = "v1.21.1",
    )
    go_repository(
        name = "io_opentelemetry_go_contrib_instrumentation_google_golang_org_grpc_otelgrpc",
        importpath = "go.opentelemetry.io/contrib/instrumentation/google.golang.org/grpc/otelgrpc",
        sum = "h1:SpGay3w+nEwMpfVnbqOLH5gY52/foP8RE8UzTZ1pdSE=",
        version = "v0.46.1",
    )
    go_repository(
        name = "io_opentelemetry_go_contrib_instrumentation_net_http_otelhttp",
        importpath = "go.opentelemetry.io/contrib/instrumentation/net/http/otelhttp",
        sum = "h1:aFJWCqJMNjENlcleuuOkGAPH82y0yULBScfXcIEdS24=",
        version = "v0.46.1",
    )
    go_repository(
        name = "io_opentelemetry_go_otel",
        importpath = "go.opentelemetry.io/otel",
        sum = "h1:hzLeKBZEL7Okw2mGzZ0cc4k/A7Fta0uoPgaJCr8fsFc=",
        version = "v1.21.0",
    )
    go_repository(
        name = "io_opentelemetry_go_otel_exporters_jaeger",
        importpath = "go.opentelemetry.io/otel/exporters/jaeger",
        sum = "h1:D7UpUy2Xc2wsi1Ras6V40q806WM07rqoCWzXu7Sqy+4=",
        version = "v1.17.0",
    )
    go_repository(
        name = "io_opentelemetry_go_otel_exporters_otlp",
        importpath = "go.opentelemetry.io/otel/exporters/otlp",
        sum = "h1:PTNgq9MRmQqqJY0REVbZFvwkYOA85vbdQU/nVfxDyqg=",
        version = "v0.20.0",
    )
    go_repository(
        name = "io_opentelemetry_go_otel_exporters_otlp_internal_retry",
        importpath = "go.opentelemetry.io/otel/exporters/otlp/internal/retry",
        sum = "h1:/fXHZHGvro6MVqV34fJzDhi7sHGpX3Ej/Qjmfn003ho=",
        version = "v1.14.0",
    )
    go_repository(
        name = "io_opentelemetry_go_otel_exporters_otlp_otlptrace",
        importpath = "go.opentelemetry.io/otel/exporters/otlp/otlptrace",
        sum = "h1:TKf2uAs2ueguzLaxOCBXNpHxfO/aC7PAdDsSH0IbeRQ=",
        version = "v1.14.0",
    )
    go_repository(
        name = "io_opentelemetry_go_otel_exporters_otlp_otlptrace_otlptracegrpc",
        importpath = "go.opentelemetry.io/otel/exporters/otlp/otlptrace/otlptracegrpc",
        sum = "h1:ap+y8RXX3Mu9apKVtOkM6WSFESLM8K3wNQyOU8sWHcc=",
        version = "v1.14.0",
    )
    go_repository(
        name = "io_opentelemetry_go_otel_exporters_otlp_otlptrace_otlptracehttp",
        importpath = "go.opentelemetry.io/otel/exporters/otlp/otlptrace/otlptracehttp",
        sum = "h1:3jAYbRHQAqzLjd9I4tzxwJ8Pk/N6AqBcF6m1ZHrxG94=",
        version = "v1.14.0",
    )
    go_repository(
        name = "io_opentelemetry_go_otel_metric",
        importpath = "go.opentelemetry.io/otel/metric",
        sum = "h1:tlYWfeo+Bocx5kLEloTjbcDwBuELRrIFxwdQ36PlJu4=",
        version = "v1.21.0",
    )
    go_repository(
        name = "io_opentelemetry_go_otel_oteltest",
        importpath = "go.opentelemetry.io/otel/oteltest",
        sum = "h1:HiITxCawalo5vQzdHfKeZurV8x7ljcqAgiWzF6Vaeaw=",
        version = "v0.20.0",
    )
    go_repository(
        name = "io_opentelemetry_go_otel_sdk",
        importpath = "go.opentelemetry.io/otel/sdk",
        sum = "h1:FTt8qirL1EysG6sTQRZ5TokkU8d0ugCj8htOgThZXQ8=",
        version = "v1.21.0",
    )
    go_repository(
        name = "io_opentelemetry_go_otel_sdk_export_metric",
        importpath = "go.opentelemetry.io/otel/sdk/export/metric",
        sum = "h1:c5VRjxCXdQlx1HjzwGdQHzZaVI82b5EbBgOu2ljD92g=",
        version = "v0.20.0",
    )
    go_repository(
        name = "io_opentelemetry_go_otel_sdk_metric",
        importpath = "go.opentelemetry.io/otel/sdk/metric",
        sum = "h1:7ao1wpzHRVKf0OQ7GIxiQJA6X7DLX9o14gmVon7mMK8=",
        version = "v0.20.0",
    )
    go_repository(
        name = "io_opentelemetry_go_otel_trace",
        importpath = "go.opentelemetry.io/otel/trace",
        sum = "h1:WD9i5gzvoUPuXIXH24ZNBudiarZDKuekPqi/E8fpfLc=",
        version = "v1.21.0",
    )
    go_repository(
        name = "io_opentelemetry_go_proto_otlp",
        importpath = "go.opentelemetry.io/proto/otlp",
        sum = "h1:IVN6GR+mhC4s5yfcTbmzHYODqvWAp3ZedA2SJPI1Nnw=",
        version = "v0.19.0",
    )
    go_repository(
        name = "io_rsc_binaryregexp",
        importpath = "rsc.io/binaryregexp",
        sum = "h1:HfqmD5MEmC0zvwBuF187nq9mdnXjXsSivRiXN7SmRkE=",
        version = "v0.2.0",
    )
    go_repository(
        name = "io_rsc_pdf",
        importpath = "rsc.io/pdf",
        sum = "h1:k1MczvYDUvJBe93bYd7wrZLLUEcLZAuF824/I4e5Xr4=",
        version = "v0.1.1",
    )
    go_repository(
        name = "io_rsc_quote_v3",
        importpath = "rsc.io/quote/v3",
        sum = "h1:9JKUTTIUgS6kzR9mK1YuGKv6Nl+DijDNIc0ghT58FaY=",
        version = "v3.1.0",
    )
    go_repository(
        name = "io_rsc_sampler",
        importpath = "rsc.io/sampler",
        sum = "h1:7uVkIFmeBqHfdjD+gZwtXXI+RODJ2Wc4O7MPEh/QiW4=",
        version = "v1.3.0",
    )
    go_repository(
        name = "land_oras_oras_go_v2",
        importpath = "oras.land/oras-go/v2",
        sum = "h1:1nS8BIeEP6CBVQifwxrsth2bkuD+cYfjp7Hf7smUcS8=",
        version = "v2.1.0",
    )
    go_repository(
        name = "net_starlark_go",
        importpath = "go.starlark.net",
        sum = "h1:xwwDQW5We85NaTk2APgoN9202w/l0DVGp+GZMfsrh7s=",
        version = "v0.0.0-20210223155950-e043a3d3c984",
    )
    go_repository(
        name = "org_bazil_fuse",
        importpath = "bazil.org/fuse",
        sum = "h1:SRsZGA7aFnCZETmov57jwPrWuTmaZK6+4R4v5FUe1/c=",
        version = "v0.0.0-20200407214033-5883e5a4b512",
    )
    go_repository(
        name = "org_gioui",
        importpath = "gioui.org",
        sum = "h1:K72hopUosKG3ntOPNG4OzzbuhxGuVf06fa2la1/H/Ho=",
        version = "v0.0.0-20210308172011-57750fc8a0a6",
    )
    go_repository(
        name = "org_golang_google_api",
        importpath = "google.golang.org/api",
        sum = "h1:b2CqT6kG+zqJIVKRQ3ELJVLN1PwHZ6DJ3dW8yl82rgY=",
        version = "v0.149.0",
    )
    go_repository(
        name = "org_golang_google_appengine",
        importpath = "google.golang.org/appengine",
        sum = "h1:FZR1q0exgwxzPzp/aF+VccGrSfxfPpkBqjIIEq3ru6c=",
        version = "v1.6.7",
    )
    go_repository(
        name = "org_golang_google_cloud",
        importpath = "google.golang.org/cloud",
        sum = "h1:Cpp2P6TPjujNoC5M2KHY6g7wfyLYfIWRZaSdIKfDasA=",
        version = "v0.0.0-20151119220103-975617b05ea8",
    )
    go_repository(
        name = "org_golang_google_genproto",
        importpath = "google.golang.org/genproto",
        sum = "h1:wpZ8pe2x1Q3f2KyT5f8oP/fa9rHAKgFPr/HZdNuS+PQ=",
        version = "v0.0.0-20231106174013-bbf56f31fb17",
    )
    go_repository(
        name = "org_golang_google_genproto_googleapis_api",
        importpath = "google.golang.org/genproto/googleapis/api",
        sum = "h1:HJMDndgxest5n2y77fnErkM62iUsptE/H8p0dC2Huo4=",
        version = "v0.0.0-20231030173426-d783a09b4405",
    )
    go_repository(
        name = "org_golang_google_genproto_googleapis_bytestream",
        importpath = "google.golang.org/genproto/googleapis/bytestream",
        sum = "h1:o4S3HvTUEXgRsNSUQsALDVog0O9F/U1JJlHmmUN8Uas=",
        version = "v0.0.0-20231030173426-d783a09b4405",
    )
    go_repository(
        name = "org_golang_google_genproto_googleapis_rpc",
        importpath = "google.golang.org/genproto/googleapis/rpc",
        sum = "h1:ultW7fxlIvee4HYrtnaRPon9HpEgFk5zYpmfMgtKB5I=",
        version = "v0.0.0-20231120223509-83a465c0220f",
    )

    # gRPC
    go_repository(
        name = "org_golang_google_grpc",
        build_file_proto_mode = "disable",
        importpath = "google.golang.org/grpc",
        patch_args = ["-p1"],
        # Remove panic() from serverHandlerTransport.Drain
        # gRPC GracefulStop stops accepting new requests and lets any existing
        # requests finish. For "grpc-over-http" requests, gRPC does not control
        # the connection lifetime so they choose to panic in Drain if there are
        # inflight "grpc-over-http" requests. Since we also shutdown the HTTP
        # server gracefully, it's safe for us to allow gRPC to wait for all
        # ongoing requests to finish.
        patches = ["@{}//buildpatches:org_golang_google_grpc_remove_drain_panic.patch".format(workspace_name)],
        sum = "h1:Z5Iec2pjwb+LEOqzpB2MR12/eKFhDPhuqW91O+4bwUk=",
        version = "v1.59.0",
    )
    go_repository(
        name = "org_golang_google_grpc_cmd_protoc_gen_go_grpc",
        importpath = "google.golang.org/grpc/cmd/protoc-gen-go-grpc",
        sum = "h1:M1YKkFIboKNieVO5DLUEVzQfGwJD30Nv2jfUgzb5UcE=",
        version = "v1.1.0",
    )
    go_repository(
        name = "org_golang_google_protobuf",
        importpath = "google.golang.org/protobuf",
        sum = "h1:g0LDEJHgrBl9N9r17Ru3sqWhkIx2NB67okBHPwC7hs8=",
        version = "v1.31.0",
    )
    go_repository(
        name = "org_golang_x_crypto",
        importpath = "golang.org/x/crypto",
        sum = "h1:mMMrFzRSCF0GvB7Ne27XVtVAaXLrPmgPC7/v0tkwHaY=",
        version = "v0.16.0",
    )
    go_repository(
        name = "org_golang_x_exp",
        importpath = "golang.org/x/exp",
        sum = "h1:Gvh4YaCaXNs6dKTlfgismwWZKyjVZXwOPfIyUaqU3No=",
        version = "v0.0.0-20231127185646-65229373498e",
    )
    go_repository(
        name = "org_golang_x_exp_typeparams",
        importpath = "golang.org/x/exp/typeparams",
        sum = "h1:qyrTQ++p1afMkO4DPEeLGq/3oTsdlvdH4vqZUBWzUKM=",
        version = "v0.0.0-20220218215828-6cf2b201936e",
    )
    go_repository(
        name = "org_golang_x_image",
        importpath = "golang.org/x/image",
        sum = "h1:TcHcE0vrmgzNH1v3ppjcMGbhG5+9fMuvOmUYwNEF4q4=",
        version = "v0.0.0-20220302094943-723b81ca9867",
    )
    go_repository(
        name = "org_golang_x_lint",
        importpath = "golang.org/x/lint",
        sum = "h1:VLliZ0d+/avPrXXH+OakdXhpJuEoBZuwh1m2j7U6Iug=",
        version = "v0.0.0-20210508222113-6edffad5e616",
    )
    go_repository(
        name = "org_golang_x_mobile",
        importpath = "golang.org/x/mobile",
        sum = "h1:4+4C/Iv2U4fMZBiMCc98MG1In4gJY5YRhtpDNeDeHWs=",
        version = "v0.0.0-20190719004257-d2bd2a29d028",
    )
    go_repository(
        name = "org_golang_x_mod",
        importpath = "golang.org/x/mod",
        sum = "h1:dGoOF9QVLYng8IHTm7BAyWqCqSheQ5pYWGhzW00YJr0=",
        version = "v0.14.0",
    )
    go_repository(
        name = "org_golang_x_net",
        importpath = "golang.org/x/net",
        sum = "h1:zTwKpTd2XuCqf8huc7Fo2iSy+4RHPd10s4KzeTnVr1c=",
        version = "v0.19.0",
    )
    go_repository(
        name = "org_golang_x_oauth2",
        importpath = "golang.org/x/oauth2",
        sum = "h1:jDDenyj+WgFtmV3zYVoi8aE2BwtXFLWOA67ZfNWftiY=",
        version = "v0.13.0",
    )
    go_repository(
        name = "org_golang_x_sync",
        importpath = "golang.org/x/sync",
        sum = "h1:60k92dhOjHxJkrqnwsfl8KuaHbn/5dl0lUPUklKo3qE=",
        version = "v0.5.0",
    )
    go_repository(
        name = "org_golang_x_sys",
        importpath = "golang.org/x/sys",
        sum = "h1:h48lPFYpsTvQJZF4EKyI4aLHaev3CxivZmv7yZig9pc=",
        version = "v0.15.0",
    )
    go_repository(
        name = "org_golang_x_term",
        importpath = "golang.org/x/term",
        sum = "h1:y/Oo/a/q3IXu26lQgl04j/gjuBDOBlx7X6Om1j2CPW4=",
        version = "v0.15.0",
    )
    go_repository(
        name = "org_golang_x_text",
        importpath = "golang.org/x/text",
        sum = "h1:ScX5w1eTa3QqT8oi6+ziP7dTV1S2+ALU0bI+0zXKWiQ=",
        version = "v0.14.0",
    )
    go_repository(
        name = "org_golang_x_time",
        importpath = "golang.org/x/time",
        sum = "h1:rg5rLMjNzMS1RkNLzCG38eapWhnYLFYXDXj2gOlr8j4=",
        version = "v0.3.0",
    )
    go_repository(
        name = "org_golang_x_tools",
        importpath = "golang.org/x/tools",
        sum = "h1:GO788SKMRunPIBCXiQyo2AaexLstOrVhuAL5YwsckQM=",
        version = "v0.16.0",
    )
    go_repository(
        name = "org_golang_x_tools_go_vcs",
        importpath = "golang.org/x/tools/go/vcs",
        sum = "h1:cOIJqWBl99H1dH5LWizPa+0ImeeJq3t3cJjaeOWUAL4=",
        version = "v0.1.0-deprecated",
    )
    go_repository(
        name = "org_golang_x_xerrors",
        importpath = "golang.org/x/xerrors",
        sum = "h1:H2TDz8ibqkAF6YGhCdN3jS9O0/s90v0rJh3X/OLHEUk=",
        version = "v0.0.0-20220907171357-04be3eba64a2",
    )
    go_repository(
        name = "org_gonum_v1_gonum",
        importpath = "gonum.org/v1/gonum",
        sum = "h1:f1IJhK4Km5tBJmaiJXtk/PkL4cdVX6J+tGiM187uT5E=",
        version = "v0.11.0",
    )
    go_repository(
        name = "org_gonum_v1_netlib",
        importpath = "gonum.org/v1/netlib",
        sum = "h1:OE9mWmgKkjJyEmDAAtGMPjXu+YNeGvK9VTSHY6+Qihc=",
        version = "v0.0.0-20190313105609-8cb42192e0e0",
    )
    go_repository(
        name = "org_gonum_v1_plot",
        importpath = "gonum.org/v1/plot",
        sum = "h1:dnifSs43YJuNMDzB7v8wV64O4ABBHReuAVAoBxqBqS4=",
        version = "v0.10.1",
    )
    go_repository(
        name = "org_modernc_cc_v3",
        importpath = "modernc.org/cc/v3",
        sum = "h1:uISP3F66UlixxWEcKuIWERa4TwrZENHSL8tWxZz8bHg=",
        version = "v3.36.3",
    )
    go_repository(
        name = "org_modernc_ccgo_v3",
        importpath = "modernc.org/ccgo/v3",
        sum = "h1:AXquSwg7GuMk11pIdw7fmO1Y/ybgazVkMhsZWCV0mHM=",
        version = "v3.16.9",
    )
    go_repository(
        name = "org_modernc_ccorpus",
        importpath = "modernc.org/ccorpus",
        sum = "h1:J16RXiiqiCgua6+ZvQot4yUuUy8zxgqbqEEUuGPlISk=",
        version = "v1.11.6",
    )
    go_repository(
        name = "org_modernc_httpfs",
        importpath = "modernc.org/httpfs",
        sum = "h1:AAgIpFZRXuYnkjftxTAZwMIiwEqAfk8aVB2/oA6nAeM=",
        version = "v1.0.6",
    )
    go_repository(
        name = "org_modernc_libc",
        importpath = "modernc.org/libc",
        sum = "h1:Q8/Cpi36V/QBfuQaFVeisEBs3WqoGAJprZzmf7TfEYI=",
        version = "v1.17.1",
    )
    go_repository(
        name = "org_modernc_mathutil",
        importpath = "modernc.org/mathutil",
        sum = "h1:rV0Ko/6SfM+8G+yKiyI830l3Wuz1zRutdslNoQ0kfiQ=",
        version = "v1.5.0",
    )
    go_repository(
        name = "org_modernc_memory",
        importpath = "modernc.org/memory",
        sum = "h1:dkRh86wgmq/bJu2cAS2oqBCz/KsMZU7TUM4CibQ7eBs=",
        version = "v1.2.1",
    )
    go_repository(
        name = "org_modernc_opt",
        importpath = "modernc.org/opt",
        sum = "h1:3XOZf2yznlhC+ibLltsDGzABUGVx8J6pnFMS3E4dcq4=",
        version = "v0.1.3",
    )
    go_repository(
        name = "org_modernc_sqlite",
        importpath = "modernc.org/sqlite",
        sum = "h1:ko32eKt3jf7eqIkCgPAeHMBXw3riNSLhl2f3loEF7o8=",
        version = "v1.18.1",
    )
    go_repository(
        name = "org_modernc_strutil",
        importpath = "modernc.org/strutil",
        sum = "h1:fNMm+oJklMGYfU9Ylcywl0CO5O6nTfaowNsh2wpPjzY=",
        version = "v1.1.3",
    )
    go_repository(
        name = "org_modernc_tcl",
        importpath = "modernc.org/tcl",
        sum = "h1:npxzTwFTZYM8ghWicVIX1cRWzj7Nd8i6AqqX2p+IYao=",
        version = "v1.13.1",
    )
    go_repository(
        name = "org_modernc_token",
        importpath = "modernc.org/token",
        sum = "h1:a0jaWiNMDhDUtqOj09wvjWWAqd3q7WpBulmL9H2egsk=",
        version = "v1.0.0",
    )
    go_repository(
        name = "org_modernc_z",
        importpath = "modernc.org/z",
        sum = "h1:RTNHdsrOpeoSeOF4FbzTo8gBYByaJ5xT7NgZ9ZqRiJM=",
        version = "v1.5.1",
    )
    go_repository(
        name = "org_mongodb_go_mongo_driver",
        importpath = "go.mongodb.org/mongo-driver",
        sum = "h1:aPx33jmn/rQuJXPQLZQ8NtfPQG8CaqgLThFtqRb0PiE=",
        version = "v1.12.0",
    )
    go_repository(
        name = "org_mozilla_go_pkcs7",
        importpath = "go.mozilla.org/pkcs7",
        sum = "h1:A/5uWzF44DlIgdm/PQFwfMkW0JX+cIcQi/SwLAmZP5M=",
        version = "v0.0.0-20200128120323-432b2356ecb1",
    )
    go_repository(
        name = "org_uber_go_atomic",
        importpath = "go.uber.org/atomic",
        sum = "h1:ZvwS0R+56ePWxUNi+Atn9dWONBPp/AUETXlHW0DxSjE=",
        version = "v1.11.0",
    )
    go_repository(
        name = "org_uber_go_goleak",
        importpath = "go.uber.org/goleak",
        sum = "h1:NBol2c7O1ZokfZ0LEU9K6Whx/KnwvepVetCUhtKja4A=",
        version = "v1.2.1",
    )
    go_repository(
        name = "org_uber_go_multierr",
        importpath = "go.uber.org/multierr",
        sum = "h1:blXXJkSxSSfBVBlC76pxqeO+LN3aDfLQo+309xJstO0=",
        version = "v1.11.0",
    )
    go_repository(
        name = "org_uber_go_tools",
        importpath = "go.uber.org/tools",
        sum = "h1:0mgffUl7nfd+FpvXMVz4IDEaUSmT1ysygQC7qYo7sG4=",
        version = "v0.0.0-20190618225709-2cfd321de3ee",
    )
    go_repository(
        name = "org_uber_go_zap",
        importpath = "go.uber.org/zap",
        sum = "h1:FiJd5l1UOLj0wCgbSE0rwwXHzEdAZS6hiiSnxJN/D60=",
        version = "v1.24.0",
    )
    go_repository(
        name = "tools_gotest",
        importpath = "gotest.tools",
        sum = "h1:VsBPFP1AI068pPrMxtb/S8Zkgf9xEmTLJjfM+P5UIEo=",
        version = "v2.2.0+incompatible",
    )
    go_repository(
        name = "tools_gotest_gotestsum",
        importpath = "gotest.tools/gotestsum",
        sum = "h1:szU3TaSz8wMx/uG+w/A2+4JUPwH903YYaMI9yOOYAyI=",
        version = "v1.8.2",
    )
    go_repository(
        name = "tools_gotest_v3",
        importpath = "gotest.tools/v3",
        sum = "h1:MfDY1b1/0xN1CyMlQDac0ziEy9zJQd9CXBRRDHw2jJo=",
        version = "v3.3.0",
    )

# Manually created
def install_static_dependencies(workspace_name = "buildbuddy"):
    http_archive(
        name = "com_github_buildbuddy_io_firecracker_firecracker-v1.4.0-20230720-cf5f56f",
        sha256 = "b36d9ad62ca467d2794635c4f19b0993c11bb46ed3b575037287964f9c82cc9b",
        urls = ["https://storage.googleapis.com/buildbuddy-tools/binaries/firecracker/firecracker-v1.4.0-20230720-cf5f56f.tgz"],
        build_file_content = 'exports_files(["firecracker-v1.4.0-20230720-cf5f56f", "jailer-v1.4.0-20230720-cf5f56f"])',
    )
    http_archive(
        name = "com_github_containerd_stargz_snapshotter-v0.11.4-linux-amd64",
        sha256 = "56933aa04a64d3bf6991f9b1be127ac9896fe597d2fba194c67c2dd4368bbae3",
        urls = ["https://github.com/containerd/stargz-snapshotter/releases/download/v0.11.4/stargz-snapshotter-v0.11.4-linux-amd64.tar.gz"],
        build_file_content = 'exports_files(["stargz-store"])',
    )

    http_file(
        name = "com_github_buildbuddy_io_soci_snapshotter-soci-store-linux-amd64",
        urls = ["https://storage.googleapis.com/buildbuddy-tools/binaries/soci-snapshotter/soci-store-v0.0.12-linux-amd64"],
        sha256 = "9e9eda9b48ff6f364624e25bad1402f2f4df79ad1f4bc68b2e74f00cb989aebd",
        executable = True,
        downloaded_file_path = "soci-store",
    )

    http_file(
        name = "com_github_buildbuddy_io_soci_snapshotter-soci-store-linux-amd64-race",
        urls = ["https://storage.googleapis.com/buildbuddy-tools/binaries/soci-snapshotter/soci-store-v0.0.12-linux-amd64-race"],
        sha256 = "14b9d9ef0859c4e0a7697aa86f4ad2aa0164e37a0836c266847b622e690a1848",
        executable = True,
        downloaded_file_path = "soci-store-race",
    )

    http_file(
        name = "com_github_redis_redis-redis-server-v6.2.1-linux-x86_64",
        sha256 = "6d9c268fa0f696c3fc71b3656936c777d02b3b1c6637674ac3173facaefa4a77",
        urls = ["https://storage.googleapis.com/buildbuddy-tools/binaries/redis/redis-server-6.2.1-linux-x86_64"],
        executable = True,
    )
    http_file(
        name = "com_github_redis_redis-redis-server-v6.2.6-darwin-arm64",
        sha256 = "a70261f7a3f455a9a7c9d845299d487a86c1faef2af1605b94f39db44c098e69",
        urls = ["https://storage.googleapis.com/buildbuddy-tools/binaries/redis/redis-server-6.2.6-darwin-arm64"],
        executable = True,
    )
    http_file(
        name = "com_github_redis_redis-redis-server-v6.2.6-darwin-x86_64",
        sha256 = "398bcf2be83a30249ec81259c87a7fc5c3bf511ff9b222ed517d8e52c99733c6",
        urls = ["https://storage.googleapis.com/buildbuddy-tools/binaries/redis/redis-server-6.2.6-darwin-x86_64"],
        executable = True,
    )
    http_file(
        name = "io_bazel_bazel-5.3.2-darwin-x86_64",
        sha256 = "fe01824013184899386a4807435e38811949ca13f46713e7fc39c70fa1528a17",
        urls = ["https://github.com/bazelbuild/bazel/releases/download/5.3.2/bazel-5.3.2-darwin-x86_64"],
        executable = True,
    )
    http_file(
        name = "io_bazel_bazel-5.3.2-linux-x86_64",
        sha256 = "973e213b1e9207ccdd3ea4730c0f92cbef769ec112ac2b84980583220d8db845",
        urls = ["https://github.com/bazelbuild/bazel/releases/download/5.3.2/bazel-5.3.2-linux-x86_64"],
        executable = True,
    )
    http_file(
        name = "io_bazel_bazel-6.0.0-darwin-x86_64",
        sha256 = "8e543c5c9f1c8c91df945cd2fb4c3b43587929a43044a0ed87d13da0d19f96e8",
        urls = ["https://github.com/bazelbuild/bazel/releases/download/6.0.0/bazel-6.0.0-darwin-x86_64"],
        executable = True,
    )
    http_file(
        name = "io_bazel_bazel-6.0.0-linux-x86_64",
        sha256 = "f03d44ecaac3878e3d19489e37caa4ca1dc57427b686a78a85065ea3c27ebe68",
        urls = ["https://github.com/bazelbuild/bazel/releases/download/6.0.0/bazel-6.0.0-linux-x86_64"],
        executable = True,
    )
    http_file(
        name = "io_bazel_bazelisk-1.10.1-darwin-amd64",
        sha256 = "e485bbf84532d02a60b0eb23c702610b5408df3a199087a4f2b5e0995bbf2d5a",
        urls = ["https://github.com/bazelbuild/bazelisk/releases/download/v1.10.1/bazelisk-darwin-amd64"],
        executable = True,
    )
    http_file(
        name = "io_bazel_bazelisk-1.10.1-darwin-arm64",
        sha256 = "c22d48601466d9d3b043ccd74051f2f4230f9b9f4509f097017c97303aa88d13",
        urls = ["https://github.com/bazelbuild/bazelisk/releases/download/v1.10.1/bazelisk-darwin-arm64"],
        executable = True,
    )
    http_file(
        name = "io_bazel_bazelisk-1.10.1-linux-amd64",
        sha256 = "4cb534c52cdd47a6223d4596d530e7c9c785438ab3b0a49ff347e991c210b2cd",
        urls = ["https://github.com/bazelbuild/bazelisk/releases/download/v1.10.1/bazelisk-linux-amd64"],
        executable = True,
    )
    http_file(
        name = "org_kernel_git_linux_kernel-vmlinux",
        sha256 = "4582d9c5d572c0449f55cc1cf317bf154dc0ff25df97378991f7c5bc9554f14e",
        urls = ["https://storage.googleapis.com/buildbuddy-tools/binaries/linux/vmlinux-v5.15-4582d9c5d572c0449f55cc1cf317bf154dc0ff25df97378991f7c5bc9554f14e"],
        executable = True,
    )

    # TODO: mac build
    http_file(
        name = "org_llvm_llvm_clang-format_linux-x86_64",
        sha256 = "85b1c2591274422234955e906aee39e6f793a88a74f3efc49a1852a0646ce08f",
        urls = ["https://storage.googleapis.com/buildbuddy-tools/binaries/clang-format/clang-format-14_linux-x86_64"],
        executable = True,
    )<|MERGE_RESOLUTION|>--- conflicted
+++ resolved
@@ -4177,7 +4177,6 @@
         sum = "h1:I2qBYMChEhIjOgazfJmV3/mZM256btk6wkCDRmW7JYs=",
         version = "v1.13.1",
     )
-<<<<<<< HEAD
     go_repository(
         name = "com_github_planetscale_vtprotobuf",
         importpath = "github.com/planetscale/vtprotobuf",
@@ -4186,9 +4185,6 @@
         sum = "h1:l8PXm6Colok5z6qQLNhAj2Jq5BfoMTIHxLER5a6nDqM=",
         version = "v0.5.0",
     )
-
-=======
->>>>>>> 76ce6560
     go_repository(
         name = "com_github_pmezard_go_difflib",
         importpath = "github.com/pmezard/go-difflib",
