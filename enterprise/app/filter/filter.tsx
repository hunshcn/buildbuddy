import moment from "moment";
import React from "react";
import { createStaticRanges, DateRangePicker, OnChangeProps, RangeWithKey, Range } from "react-date-range";
import FilledButton, { OutlinedButton } from "../../../app/components/button/button";
import Popup from "../../../app/components/popup/popup";
import Radio from "../../../app/components/radio/radio";
import Checkbox from "../../../app/components/checkbox/checkbox";
import { formatDateRange } from "../../../app/format/format";
<<<<<<< HEAD
import router from "../../../app/router/router";
import { invocation } from "../../../proto/invocation_ts_proto";
import {
  parseStatusParam,
  statusToString,
  toStatusParam,
  DATE_PARAM_FORMAT,
=======
import router, {
>>>>>>> ee61aa5d
  START_DATE_PARAM_NAME,
  END_DATE_PARAM_NAME,
  ROLE_PARAM_NAME,
  STATUS_PARAM_NAME,
<<<<<<< HEAD
  LAST_N_DAYS_PARAM_NAME,
  getEndDate,
  getStartDate,
  DEFAULT_LAST_N_DAYS,
} from "./filter_util";
=======
} from "../../../app/router/router";
import { invocation } from "../../../proto/invocation_ts_proto";
import { parseStatusParam, statusToString, toStatusParam } from "./filter_util";
>>>>>>> ee61aa5d

export interface FilterProps {
  search: URLSearchParams;
}

interface State {
  isDatePickerOpen?: boolean;
  isFilterMenuOpen?: boolean;
}

type PresetRange = {
  label: string;
  isSelected?: (range: Range) => boolean;
  range: () => CustomDateRange;
};

/**
 * CustomDateRange is a react-date-range `Range` extended with some custom properties.
 */
type CustomDateRange = Range & {
  /**
   * For the "last {N} days" options, the number of days to look
   * back (relative to today).
   */
  days?: number;
};

const LAST_N_DAYS_OPTIONS = [7, 30, 90, 180, 365];

export default class FilterComponent extends React.Component<FilterProps, State> {
  state: State = {};

  private onOpenDatePicker() {
    this.setState({ isDatePickerOpen: true });
  }
  private onCloseDatePicker() {
    this.setState({ isDatePickerOpen: false });
  }
  private onDateChange(range: OnChangeProps) {
    const selection = (range as { selection: CustomDateRange }).selection;
    if (selection.days) {
      router.setQuery({
        ...Object.fromEntries(this.props.search.entries()),
        [START_DATE_PARAM_NAME]: "",
        [END_DATE_PARAM_NAME]: "",
        [LAST_N_DAYS_PARAM_NAME]: String(selection.days),
      });
      return;
    }
    router.setQuery({
      ...Object.fromEntries(this.props.search.entries()),
      [START_DATE_PARAM_NAME]: moment(selection.startDate).format(DATE_PARAM_FORMAT),
      [END_DATE_PARAM_NAME]: moment(selection.endDate).format(DATE_PARAM_FORMAT),
      [LAST_N_DAYS_PARAM_NAME]: "",
    });
  }

  private onOpenFilterMenu() {
    this.setState({ isFilterMenuOpen: true });
  }
  private onCloseFilterMenu() {
    this.setState({ isFilterMenuOpen: false });
  }
  private onClickClearFilters() {
    router.setQuery({
      ...Object.fromEntries(this.props.search.entries()),
      [ROLE_PARAM_NAME]: "",
      [STATUS_PARAM_NAME]: "",
    });
  }

  private onRoleChange(role: string) {
    router.setQuery({
      ...Object.fromEntries(this.props.search.entries()),
      [ROLE_PARAM_NAME]: role,
    });
  }

  private onStatusToggle(status: invocation.OverallStatus, selected: Set<invocation.OverallStatus>) {
    selected = new Set(selected); // clone
    if (selected.has(status)) {
      selected.delete(status);
    } else {
      selected.add(status);
    }
    router.setQuery({
      ...Object.fromEntries(this.props.search.entries()),
      [STATUS_PARAM_NAME]: toStatusParam(selected),
    });
  }

  private renderStatusCheckbox(
    label: string,
    status: invocation.OverallStatus,
    selected: Set<invocation.OverallStatus>
  ) {
    const name = statusToString(status);
    return (
      <label onClick={this.onStatusToggle.bind(this, status, selected)}>
        <Checkbox checked={selected.has(status)} />
        <span className={`status-badge ${name}`}>{label}</span>
      </label>
    );
  }

  render() {
    const startDate = getStartDate(this.props.search);
    const endDate = getEndDate(this.props.search) || new Date();

    const roleValue = this.props.search.get(ROLE_PARAM_NAME) || "";
    const statusValue = this.props.search.get(STATUS_PARAM_NAME) || "";

    const isFiltering = Boolean(roleValue || statusValue);
    const selectedStatuses = new Set(parseStatusParam(statusValue));

    const isDateRangeSelected =
      this.props.search.get(LAST_N_DAYS_PARAM_NAME) ||
      this.props.search.get(START_DATE_PARAM_NAME) ||
      this.props.search.get(END_DATE_PARAM_NAME);

    const now = new Date();
    const presetDateRanges: PresetRange[] = LAST_N_DAYS_OPTIONS.map((n) => {
      const start = moment(now)
        .add(-n + 1, "days")
        .toDate();
      return {
        label: formatDateRange(start, now, { now }),
        isSelected: () => {
          return (
            this.props.search.get(LAST_N_DAYS_PARAM_NAME) === String(n) ||
            (!isDateRangeSelected && n === DEFAULT_LAST_N_DAYS)
          );
        },
        range: () => ({
          startDate: start,
          endDate: now,
          days: n,
        }),
      };
    });

    return (
      <div className={`global-filter ${isFiltering ? "is-filtering" : ""}`}>
        {isFiltering && (
          <FilledButton className="square" title="Clear filters" onClick={this.onClickClearFilters.bind(this)}>
            <img src="/image/x-white.svg" alt="" />
          </FilledButton>
        )}
        <div className="popup-wrapper">
          <OutlinedButton
            className={`filter-menu-button icon-text-button ${isFiltering ? "" : "square"}`}
            onClick={this.onOpenFilterMenu.bind(this)}>
            <img className="subtle-icon" src="/image/filter.svg" alt="" />
            {selectedStatuses.has(invocation.OverallStatus.SUCCESS) && <span className="status-block success" />}
            {selectedStatuses.has(invocation.OverallStatus.FAILURE) && <span className="status-block failure" />}
            {selectedStatuses.has(invocation.OverallStatus.IN_PROGRESS) && (
              <span className="status-block in-progress" />
            )}
            {selectedStatuses.has(invocation.OverallStatus.DISCONNECTED) && (
              <span className="status-block disconnected" />
            )}
            {roleValue === "CI" && <span className="role-badge CI">CI</span>}
            {roleValue === "CI_RUNNER" && <span className="role-badge CI_RUNNER">Workflow</span>}
          </OutlinedButton>
          <Popup
            isOpen={this.state.isFilterMenuOpen}
            onRequestClose={this.onCloseFilterMenu.bind(this)}
            className="filter-menu-popup">
            <div className="option-groups-row">
              <div className="option-group">
                <div className="option-group-title">Role</div>
                <div className="option-group-options">
                  <label onClick={this.onRoleChange.bind(this, "")}>
                    <Radio value="" checked={roleValue === ""} />
                    <span>Any</span>
                  </label>
                  <label onClick={this.onRoleChange.bind(this, "CI")}>
                    <Radio value="CI" checked={roleValue === "CI"} />
                    <span className="role-badge CI">CI</span>
                  </label>
                  <label onClick={this.onRoleChange.bind(this, "CI_RUNNER")}>
                    <Radio value="CI_RUNNER" checked={roleValue === "CI_RUNNER"} />
                    <span className="role-badge CI_RUNNER">Workflow</span>
                  </label>
                </div>
              </div>
              <div className="option-group">
                <div className="option-group-title">Status</div>
                <div className="option-group-options">
                  {this.renderStatusCheckbox("Succeeded", invocation.OverallStatus.SUCCESS, selectedStatuses)}
                  {this.renderStatusCheckbox("Failed", invocation.OverallStatus.FAILURE, selectedStatuses)}
                  {this.renderStatusCheckbox("In progress", invocation.OverallStatus.IN_PROGRESS, selectedStatuses)}
                  {this.renderStatusCheckbox("Disconnected", invocation.OverallStatus.DISCONNECTED, selectedStatuses)}
                </div>
              </div>
            </div>
          </Popup>
        </div>
        <div className="popup-wrapper">
          <OutlinedButton className="date-picker-button icon-text-button" onClick={this.onOpenDatePicker.bind(this)}>
            <img className="subtle-icon" src="/image/calendar.svg" alt="" />
            <span>{formatDateRange(startDate, endDate)}</span>
          </OutlinedButton>
          <Popup
            isOpen={this.state.isDatePickerOpen}
            onRequestClose={this.onCloseDatePicker.bind(this)}
            className="date-picker-popup">
            <DateRangePicker
              ranges={[{ startDate, endDate, key: "selection" }]}
              onChange={this.onDateChange.bind(this)}
              // When showing "All time" we don't want to set the currently
              // visible month to the Unix epoch... so always show the end
              // date when initially rendering the component
              shownDate={endDate}
              // We want our `CustomDateRange` type here, which is compatible
              // with the `StaticRange` type, so the cast to `any` is OK here.
              staticRanges={presetDateRanges as any}
              // Disable textbox inputs, like "days from today", or "days until today".
              inputRanges={[]}
            />
          </Popup>
        </div>
      </div>
    );
  }
}<|MERGE_RESOLUTION|>--- conflicted
+++ resolved
@@ -1,37 +1,28 @@
 import moment from "moment";
 import React from "react";
-import { createStaticRanges, DateRangePicker, OnChangeProps, RangeWithKey, Range } from "react-date-range";
+import { DateRangePicker, OnChangeProps, Range } from "react-date-range";
 import FilledButton, { OutlinedButton } from "../../../app/components/button/button";
 import Popup from "../../../app/components/popup/popup";
 import Radio from "../../../app/components/radio/radio";
 import Checkbox from "../../../app/components/checkbox/checkbox";
 import { formatDateRange } from "../../../app/format/format";
-<<<<<<< HEAD
-import router from "../../../app/router/router";
+import router, {
+  START_DATE_PARAM_NAME,
+  END_DATE_PARAM_NAME,
+  ROLE_PARAM_NAME,
+  STATUS_PARAM_NAME,
+  LAST_N_DAYS_PARAM_NAME,
+} from "../../../app/router/router";
 import { invocation } from "../../../proto/invocation_ts_proto";
 import {
   parseStatusParam,
   statusToString,
   toStatusParam,
   DATE_PARAM_FORMAT,
-=======
-import router, {
->>>>>>> ee61aa5d
-  START_DATE_PARAM_NAME,
-  END_DATE_PARAM_NAME,
-  ROLE_PARAM_NAME,
-  STATUS_PARAM_NAME,
-<<<<<<< HEAD
-  LAST_N_DAYS_PARAM_NAME,
   getEndDate,
   getStartDate,
   DEFAULT_LAST_N_DAYS,
 } from "./filter_util";
-=======
-} from "../../../app/router/router";
-import { invocation } from "../../../proto/invocation_ts_proto";
-import { parseStatusParam, statusToString, toStatusParam } from "./filter_util";
->>>>>>> ee61aa5d
 
 export interface FilterProps {
   search: URLSearchParams;
