--- conflicted
+++ resolved
@@ -7,13 +7,8 @@
   enable_target_tracking: true
 database:
   data_source: "sqlite3:///tmp/buildbuddy-enterprise.db"  
-<<<<<<< HEAD
-olap_database:
-  data_source: "clickhouse://default:@127.0.0.1:9000/buildbuddy_local"
-=======
 #olap_database:
   #data_source: "clickhouse://default:@127.0.0.1:9000/buildbuddy_local"
->>>>>>> 89955ed7
 storage:
   ttl_seconds: 86400 # One day in seconds.
   disk:
