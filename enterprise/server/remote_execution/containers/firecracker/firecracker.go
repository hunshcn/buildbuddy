--- conflicted
+++ resolved
@@ -789,11 +789,7 @@
 	// If a snapshot was already loaded, then c.machine will be set, so
 	// there's no need to Create the machine.
 	if c.machine == nil {
-<<<<<<< HEAD
-		if err := c.PullImage(ctx); err != nil {
-=======
-		if err := c.PullImageIfNecessary(ctx, creds); err != nil {
->>>>>>> af44e52e
+		if err := c.PullImage(ctx, creds); err != nil {
 			return nonCmdExit(err)
 		}
 
@@ -939,7 +935,6 @@
 	return result
 }
 
-<<<<<<< HEAD
 func (c *FirecrackerContainer) IsImageCached(ctx context.Context) (bool, error) {
 	diskImagePath, err := containerutil.CachedDiskImagePath(c.jailerRoot, c.containerImage)
 	if err != nil {
@@ -951,12 +946,7 @@
 // PullImage pulls the container image from the remote. It always
 // re-authenticates the request, but may serve the image from a local cache
 // in order to avoid re-downloading the image.
-func (c *FirecrackerContainer) PullImage(ctx context.Context) error {
-=======
-// PullImageIfNecessary pulls the container image if it is not already
-// available locally.
-func (c *FirecrackerContainer) PullImageIfNecessary(ctx context.Context, creds container.PullCredentials) error {
->>>>>>> af44e52e
+func (c *FirecrackerContainer) PullImage(ctx context.Context, creds container.PullCredentials) error {
 	start := time.Now()
 	defer func() {
 		log.Debugf("PullImage took %s", time.Since(start))
@@ -964,11 +954,7 @@
 	if c.containerFSPath != "" {
 		return nil
 	}
-<<<<<<< HEAD
-	containerFSPath, err := containerutil.CreateDiskImage(ctx, c.jailerRoot, c.containerImage)
-=======
-	containerFSPath, err := containerutil.GetOrCreateImage(ctx, c.jailerRoot, c.containerImage, creds)
->>>>>>> af44e52e
+	containerFSPath, err := containerutil.CreateDiskImage(ctx, c.jailerRoot, c.containerImage, creds)
 	if err != nil {
 		return err
 	}
