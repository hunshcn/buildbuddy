package runner

import (
	"bufio"
	"context"
	"encoding/binary"
	"fmt"
	"io"
	"math"
	"os"
	"path/filepath"
	"regexp"
	"strings"
	"sync"
	"time"

	"github.com/buildbuddy-io/buildbuddy/enterprise/server/auth"
	"github.com/buildbuddy-io/buildbuddy/enterprise/server/remote_execution/commandutil"
	"github.com/buildbuddy-io/buildbuddy/enterprise/server/remote_execution/container"
	"github.com/buildbuddy-io/buildbuddy/enterprise/server/remote_execution/containers/bare"
	"github.com/buildbuddy-io/buildbuddy/enterprise/server/remote_execution/containers/containerd"
	"github.com/buildbuddy-io/buildbuddy/enterprise/server/remote_execution/containers/docker"
	"github.com/buildbuddy-io/buildbuddy/enterprise/server/remote_execution/platform"
	"github.com/buildbuddy-io/buildbuddy/enterprise/server/remote_execution/workspace"
	"github.com/buildbuddy-io/buildbuddy/enterprise/server/tasksize"
	"github.com/buildbuddy-io/buildbuddy/server/config"
	"github.com/buildbuddy-io/buildbuddy/server/environment"
	"github.com/buildbuddy-io/buildbuddy/server/interfaces"
	"github.com/buildbuddy-io/buildbuddy/server/metrics"
	"github.com/buildbuddy-io/buildbuddy/server/resources"
	"github.com/buildbuddy-io/buildbuddy/server/util/log"
	"github.com/buildbuddy-io/buildbuddy/server/util/perms"
	"github.com/buildbuddy-io/buildbuddy/server/util/status"
	"github.com/golang/protobuf/proto"
	"github.com/prometheus/client_golang/prometheus"

	aclpb "github.com/buildbuddy-io/buildbuddy/proto/acl"
	repb "github.com/buildbuddy-io/buildbuddy/proto/remote_execution"
	uidpb "github.com/buildbuddy-io/buildbuddy/proto/user_id"
	wkpb "github.com/buildbuddy-io/buildbuddy/proto/worker"
	dockerclient "github.com/docker/docker/client"
)

const (
	// Runner states

	// initial means the container struct has been created but no actual container
	// has been created yet.
	initial state = iota
	// ready means the container is created and ready to run commands.
	ready
	// paused means the container is frozen and is eligible for addition to the
	// container pool.
	paused
	// removed means the container has been removed and cannot execute any more
	// commands.
	removed

	// How long to spend waiting for a runner to be removed before giving up.
	runnerCleanupTimeout = 30 * time.Second
	// Allowed time to spend trying to pause a runner and add it to the pool.
	runnerRecycleTimeout = 15 * time.Second

	// How big a runner's workspace is allowed to get before we decide that it
	// can't be added to the pool and must be cleaned up instead.
	defaultRunnerDiskSizeLimitBytes = 16e9
	// Memory usage estimate multiplier for pooled runners, relative to the
	// default memory estimate for execution tasks.
	runnerMemUsageEstimateMultiplierBytes = 6.5
	// The maximum fraction of allocated RAM that can be allocated to pooled
	// runners.
	runnerAllocatedRAMFractionBytes = 0.8

	// Label assigned to runner pool request count metric for fulfilled requests.
	hitStatusLabel = "hit"
	// Label assigned to runner pool request count metric for unfulfilled requests.
	missStatusLabel = "miss"
)

var (
	// RunnerMaxMemoryExceeded is returned from Pool.Add if a runner cannot be
	// added to the pool because its current memory consumption exceeds the max
	// configured limit.
	RunnerMaxMemoryExceeded = status.ResourceExhaustedError("runner memory limit exceeded")
	// RunnerMaxDiskSizeExceeded is returned from Pool.Add if a runner cannot be
	// added to the pool because its current disk usage exceeds the max configured
	// limit.
	RunnerMaxDiskSizeExceeded = status.ResourceExhaustedError("runner disk size limit exceeded")

	podIDFromCpusetRegexp = regexp.MustCompile("/kubepods(/.*?)?/pod([a-z0-9\\-]{36})/")

	flagFilePattern           = regexp.MustCompile(`^(?:@|--?flagfile=)(.+)`)
	externalRepositoryPattern = regexp.MustCompile(`^@.*//.*`)
)

func k8sPodID() (string, error) {
	if _, err := os.Stat("/proc/1/cpuset"); err != nil {
		if os.IsNotExist(err) {
			return "", nil
		}
		return "", err
	}
	buf, err := os.ReadFile("/proc/1/cpuset")
	if err != nil {
		return "", err
	}
	cpuset := string(buf)
	if m := podIDFromCpusetRegexp.FindStringSubmatch(cpuset); m != nil {
		return m[2], nil
	}
	return "", nil
}

// State indicates the current state of a CommandContainer.
type state int

// CommandRunner represents a command container and attached workspace.
type CommandRunner struct {
	// ACL controls who can use this runner.
	ACL *aclpb.ACL
	// PlatformProperties holds the platform properties for the last
	// task executed by this runner.
	PlatformProperties *platform.Properties
	// WorkerKey is the peristent worker key. Only tasks with matching
	// worker key can execute on this runner.
	WorkerKey string
	// InstanceName is the remote instance name specified when creating this
	// runner. Only tasks with matching remote instance names can execute on this
	// runner.
	InstanceName string

	// Container is the handle on the container (possibly the bare /
	// NOP container) that is used to execute commands.
	Container container.CommandContainer
	// Workspace holds the data which is used by this runner.
	Workspace *workspace.Workspace

	// State is the current state of the runner as it pertains to reuse.
	state state

	// Stdin handle to send persistent WorkRequests to.
	stdinWriter io.Writer
	// Stdout handle to read persistent WorkResponses from.
	// N.B. This is a bufio.Reader to support ByteReader required by ReadUvarint.
	stdoutReader *bufio.Reader
	// Keeps track of whether or not we encountered any errors that make the runner non-reusable.
	doNotReuse bool

	// Cached resource usage values from the last time the runner was added to
	// the pool.

	memoryUsageBytes int64
	diskUsageBytes   int64
}

func (r *CommandRunner) PrepareForTask(task *repb.ExecutionTask) error {
	r.Workspace.SetTask(task)
	// Clean outputs for the current task if applicable, in case
	// those paths were written as read-only inputs in a previous action.
	if r.PlatformProperties.RecycleRunner {
		if err := r.Workspace.Clean(); err != nil {
			log.Errorf("Failed to clean workspace: %s", err)
			return err
		}
	}
	if err := r.Workspace.CreateOutputDirs(); err != nil {
		return status.UnavailableErrorf("Error creating output directory: %s", err.Error())
	}
	return nil
}

func (r *CommandRunner) Run(ctx context.Context, command *repb.Command) *interfaces.CommandResult {
	if !r.PlatformProperties.RecycleRunner {
		// If the container is not recyclable, then use `Run` to walk through
		// the entire container lifecycle in a single step.
		// TODO: Remove this `Run` method and call lifecycle methods directly.
		return r.Container.Run(ctx, command, r.Workspace.Path())
	}

	// Get the container to "ready" state so that we can exec commands in it.
	switch r.state {
	case initial:
		if err := r.Container.PullImageIfNecessary(ctx); err != nil {
			return commandutil.ErrorResult(err)
		}
		if err := r.Container.Create(ctx, r.Workspace.Path()); err != nil {
			return commandutil.ErrorResult(err)
		}
		r.state = ready
		break
	case paused:
		if err := r.Container.Unpause(ctx); err != nil {
			return commandutil.ErrorResult(err)
		}
		r.state = ready
		break
	default:
		return commandutil.ErrorResult(status.FailedPreconditionErrorf("unexpected runner state %d; this should never happen", r.state))
	}

	if r.supportsPersistentWorkers(ctx, command) {
		return r.sendPersistentWorkRequest(ctx, command)
	}

	return r.Container.Exec(ctx, command, nil, nil)
}

func (r *CommandRunner) Remove(ctx context.Context) error {
	errs := []error{}
	if err := r.Workspace.Remove(); err != nil {
		errs = append(errs, err)
	}
	if s := r.state; s != initial && s != removed {
		r.state = removed
		if err := r.Container.Remove(ctx); err != nil {
			errs = append(errs, err)
		}
	}
	if len(errs) > 0 {
		return errSlice(errs)
	}
	return nil
}

func (r *CommandRunner) RemoveWithDeadline(ctx context.Context) error {
	deadline := time.Now().Add(runnerCleanupTimeout)
	ctx, cancel := context.WithDeadline(ctx, deadline)
	defer cancel()
	return r.Remove(ctx)
}

func (r *CommandRunner) RemoveInBackground() {
	// TODO: Add to a cleanup queue instead of spawning a goroutine here.
	go func() {
		if err := r.RemoveWithDeadline(context.Background()); err != nil {
			log.Errorf("Failed to remove runner: %s", err)
		}
	}()
}

// ACLForUser returns an ACL that grants anyone in the given user's group to
// Read/Write permissions for a runner.
func ACLForUser(user interfaces.UserInfo) *aclpb.ACL {
	if user == nil {
		return nil
	}
	userID := &uidpb.UserId{Id: user.GetUserID()}
	groupID := user.GetGroupID()
	permBits := perms.OWNER_READ | perms.OWNER_WRITE | perms.GROUP_READ | perms.GROUP_WRITE
	return perms.ToACLProto(userID, groupID, permBits)
}

// Pool keeps track of command runners, both inactive (paused) and running.
//
// In the case of bare command execution, paused runners may not actually
// have their execution suspended. The pool doesn't currently account for CPU
// usage in this case.
type Pool struct {
	env              environment.Env
	podID            string
	buildRoot        string
	dockerClient     *dockerclient.Client
	containerdSocket string

	maxRunnerCount            int
	maxRunnerMemoryUsageBytes int64
	maxRunnerDiskUsageBytes   int64

	mu             sync.RWMutex // protects(isShuttingDown), protects(runners)
	isShuttingDown bool
	runners        []*CommandRunner
}

func NewPool(env environment.Env) (*Pool, error) {
	executorConfig := env.GetConfigurator().GetExecutorConfig()
	if executorConfig == nil {
		return nil, status.FailedPreconditionError("No executor config found")
	}

	podID, err := k8sPodID()
	if err != nil {
		return nil, status.FailedPreconditionErrorf("Failed to determine k8s pod ID: %s", err)
	}

	var dockerClient *dockerclient.Client
	containerdSocket := ""
	if executorConfig.ContainerdSocket != "" {
		_, err := os.Stat(executorConfig.ContainerdSocket)
		if os.IsNotExist(err) {
			return nil, status.FailedPreconditionErrorf("Containerd socket %q not found", executorConfig.ContainerdSocket)
		}
		containerdSocket = executorConfig.ContainerdSocket
		log.Info("Using containerd for execution")
		if executorConfig.DockerSocket != "" {
			log.Warning("containerd_socket and docker_socket both specified. Ignoring docker_socket in favor of containerd.")
		}
	} else if executorConfig.DockerSocket != "" {
		_, err := os.Stat(executorConfig.DockerSocket)
		if os.IsNotExist(err) {
			return nil, status.FailedPreconditionErrorf("Docker socket %q not found", executorConfig.DockerSocket)
		}
		dockerSocket := executorConfig.DockerSocket
		dockerClient, err = dockerclient.NewClientWithOpts(
			dockerclient.WithHost(fmt.Sprintf("unix://%s", dockerSocket)),
			dockerclient.WithAPIVersionNegotiation(),
		)
		if err != nil {
			return nil, status.FailedPreconditionErrorf("Failed to create docker client: %s", err)
		}
		log.Info("Using docker for execution")
	}

	p := &Pool{
		env:              env,
		podID:            podID,
		dockerClient:     dockerClient,
		containerdSocket: containerdSocket,
		buildRoot:        executorConfig.GetRootDirectory(),
		runners:          []*CommandRunner{},
	}
	p.setLimits(&executorConfig.RunnerPool)
	return p, nil
}

func (p *Pool) props() *platform.ExecutorProperties {
	return &platform.ExecutorProperties{
		ContainerType: p.containerType(),
	}
}

func (p *Pool) containerType() platform.ContainerType {
	if p.dockerClient != nil {
		return platform.DockerContainerType
	}
	if p.containerdSocket != "" {
		return platform.ContainerdContainerType
	}
	return platform.BareContainerType
}

// Add adds the given runner into the pool, evicting older runners if needed.
// If an error is returned, the runner was not successfully added to the pool.
func (p *Pool) Add(ctx context.Context, r *CommandRunner) error {
	if err := p.add(ctx, r); err != nil {
		metrics.RunnerPoolFailedRecycleAttempts.With(prometheus.Labels{
			metrics.RunnerPoolFailedRecycleReason: err.Label,
		}).Inc()
		return err.Error
	}
	return nil
}

func (p *Pool) add(ctx context.Context, r *CommandRunner) *labeledError {
	// TODO: once CommandContainer lifecycle methods are available, enforce that
	// the runner's CommandContainer is paused, and return a
	// FailedPreconditionError if not.

	if r.state != ready {
		return &labeledError{
			status.InternalErrorf("unexpected runner state %d; this should never happen", r.state),
			"unexpected_runner_state",
		}
	}
	if err := r.Container.Pause(ctx); err != nil {
		return &labeledError{
			status.WrapError(err, "failed to pause container before adding to the pool"),
			"pause_failed",
		}
	}
	r.state = paused

	stats, err := r.Container.Stats(ctx)
	if err != nil {
		return &labeledError{
			status.WrapError(err, "failed to compute container stats"),
			"stats_failed",
		}
	}
	if stats.MemoryUsageBytes > p.maxRunnerMemoryUsageBytes {
		return &labeledError{
			RunnerMaxMemoryExceeded,
			"max_memory_exceeded",
		}
	}
	du, err := r.Workspace.DiskUsageBytes()
	if err != nil {
		return &labeledError{
			status.WrapError(err, "failed to compute runner disk usage"),
			"compute_disk_usage_failed",
		}
	}
	if du > p.maxRunnerDiskUsageBytes {
		return &labeledError{
			RunnerMaxDiskSizeExceeded,
			"max_disk_usage_exceeded",
		}
	}

	p.mu.Lock()
	defer p.mu.Unlock()

	if p.isShuttingDown {
		return &labeledError{
			status.UnavailableError("pool is shutting down; cannot add new runners"),
			"pool_shutting_down",
		}
	}

	if len(p.runners) == p.maxRunnerCount {
		if len(p.runners) == 0 {
			return &labeledError{
				status.InternalError("pool max runner count is 0; this should never happen"),
				"max_runner_count_zero",
			}
		}
		// Evict the first and oldest runner to make room for the new one.
		r := p.runners[0]
		p.runners = p.runners[1:]

		metrics.RunnerPoolEvictions.Inc()
		metrics.RunnerPoolCount.Dec()
		metrics.RunnerPoolDiskUsageBytes.Sub(float64(r.diskUsageBytes))
		metrics.RunnerPoolMemoryUsageBytes.Sub(float64(r.memoryUsageBytes))

<<<<<<< HEAD
		r.RemoveInBackground()
=======
		// TODO: Add to a cleanup queue instead of spawning a goroutine here.
		go func() {
			if err := <-r.RemoveInBackground(); err != nil {
				log.Errorf("Failed to remove evicted runner: %s", err)
			}
		}()
>>>>>>> cf01cd28
	}

	p.runners = append(p.runners, r)

	// Cache these values so we don't need to recompute them when updating metrics
	// upon removal.
	r.memoryUsageBytes = stats.MemoryUsageBytes
	r.diskUsageBytes = du

	metrics.RunnerPoolDiskUsageBytes.Add(float64(r.diskUsageBytes))
	metrics.RunnerPoolMemoryUsageBytes.Add(float64(r.memoryUsageBytes))
	metrics.RunnerPoolCount.Inc()

	return nil
}

func (p *Pool) hostBuildRoot() string {
	if p.podID == "" {
		// Probably running on bare metal -- return the build root directly.
		return p.buildRoot
	}
	// Running on k8s -- return the path to the build root on the *host* node.
	// TODO(bduffany): Make this configurable in YAML, populating {{.PodID}} via template.
	// People might have conventions other than executor-data for the volume name + remotebuilds
	// for the build root dir.
	return fmt.Sprintf("/var/lib/kubelet/pods/%s/volumes/kubernetes.io~empty-dir/executor-data/remotebuilds", p.podID)
}

func (p *Pool) PullDefaultImage() {
	if p.dockerClient != nil {
		cfg := p.env.GetConfigurator().GetExecutorConfig()
		c := docker.NewDockerContainer(
			p.dockerClient, platform.DefaultContainerImage, p.hostBuildRoot(),
			&docker.DockerOptions{
				Socket:                  cfg.DockerSocket,
				EnableSiblingContainers: cfg.DockerSiblingContainers,
				UseHostNetwork:          cfg.DockerNetHost,
				DockerMountMode:         cfg.DockerMountMode,
			},
		)
		start := time.Now()
		// Give the command (which triggers a container pull) up to 1 minute
		// to succeed. In practice I saw clean pulls take about 30 seconds.
		ctx, cancel := context.WithTimeout(context.Background(), 1*time.Minute)
		defer cancel()
		err := c.PullImageIfNecessary(ctx)
		if err == nil {
			log.Debugf("Pulled default image %q in %s", platform.DefaultContainerImage, time.Since(start))
		} else {
			log.Debugf("Error pulling default image %q: %s", platform.DefaultContainerImage, err)
		}
	}
}

// Get returns a runner that can be used to execute the given task. The caller
// must call TryRecycle on the returned runner when done using it.
//
// If the task has runner recycling enabled then it attempts to find a runner
// from the pool that can execute the task. If runner recycling is disabled or
// if there are no eligible paused runners, it creates and returns a new runner.
//
// The returned runner is considered "active" and will be killed if the
// executor is shut down.
func (p *Pool) Get(ctx context.Context, task *repb.ExecutionTask) (*CommandRunner, error) {
	props, err := platform.ParseProperties(task.GetCommand().GetPlatform(), p.props())
	if err != nil {
		return nil, err
	}
	// TODO: This mutates the task; find a cleaner way to do this.
	platform.ApplyOverrides(p.env, props, task.GetCommand())

	user, err := auth.UserFromTrustedJWT(ctx)
	// PermissionDenied and Unimplemented both imply that this is an
	// anonymous execution, so ignore those.
	if err != nil && !status.IsPermissionDeniedError(err) && !status.IsUnimplementedError(err) {
		return nil, err
	}

	instanceName := task.GetExecuteRequest().GetInstanceName()

	workerKey := props.PersistentWorkerKey
	if props.PersistentWorker && workerKey == "" {
		workerArgs, _ := SplitArgsIntoWorkerArgsAndFlagFiles(task.GetCommand().GetArguments())
		workerKey = strings.Join(workerArgs, " ")
	}

	if props.RecycleRunner {
		if user == nil {
			return nil, status.InvalidArgumentError(
				"runner recycling is not supported for anonymous builds " +
					`(recycling was requested via platform property "recycle-runner=true")`)
		}

		r := p.take(&query{
			User:           user,
			ContainerImage: props.ContainerImage,
			WorkflowID:     props.WorkflowID,
			InstanceName:   instanceName,
			WorkerKey:      workerKey,
		})
		if r != nil {
			log.Info("Reusing workspace for task.")
			r.PlatformProperties = props
			return r, nil
		}
	}
	wsOpts := &workspace.Opts{Preserve: props.PreserveWorkspace}
	ws, err := workspace.New(p.env, p.buildRoot, wsOpts)
	if err != nil {
		return nil, err
	}
	ctr := p.newContainer(props)
	return &CommandRunner{
		ACL:                ACLForUser(user),
		PlatformProperties: props,
		InstanceName:       instanceName,
		WorkerKey:          workerKey,
		Container:          ctr,
		Workspace:          ws,
	}, nil
}

func (p *Pool) newContainer(props *platform.Properties) container.CommandContainer {
	switch p.containerType() {
	case platform.DockerContainerType:
		cfg := p.env.GetConfigurator().GetExecutorConfig()
		return docker.NewDockerContainer(
			p.dockerClient, props.ContainerImage, p.hostBuildRoot(),
			&docker.DockerOptions{
				Socket:                  cfg.DockerSocket,
				EnableSiblingContainers: cfg.DockerSiblingContainers,
				UseHostNetwork:          cfg.DockerNetHost,
				DockerMountMode:         cfg.DockerMountMode,
				ForceRoot:               props.DockerForceRoot,
			},
		)
	case platform.ContainerdContainerType:
		return containerd.NewContainerdContainer(p.containerdSocket, props.ContainerImage, p.hostBuildRoot())
	default:
		return bare.NewBareCommandContainer()
	}
}

// query specifies a set of search criteria for runners within a pool.
// All criteria must match in order for a runner to be matched.
type query struct {
	// User is the current authenticated user. This query will only match runners
	// that this user can access.
	// Required.
	User interfaces.UserInfo
	// ContainerImage is the image that must have been used to create the
	// container.
	// Required; the zero-value "" matches bare runners.
	ContainerImage string
	// WorkflowID is the BuildBuddy workflow ID, if applicable.
	// Required; the zero-value "" matches non-workflow runners.
	WorkflowID string
	// WorkerKey is the key used to tell if a persistent worker can be reused.
	// Required; the zero-value "" matches non-persistent-worker runners.
	WorkerKey string
	// InstanceName is the remote instance name that must have been used when
	// creating the runner.
	// Required; the zero-value "" corresponds to the default instance name.
	InstanceName string
}

// take takes any runner matching the given query out of the pool. If no
// matching runners are found, `nil` is returned.
func (p *Pool) take(q *query) *CommandRunner {
	p.mu.Lock()
	defer p.mu.Unlock()

	for i, r := range p.runners {
		if r.PlatformProperties.ContainerImage != q.ContainerImage ||
			r.PlatformProperties.WorkflowID != q.WorkflowID ||
			r.WorkerKey != q.WorkerKey ||
			r.InstanceName != q.InstanceName {
			continue
		}
		if authErr := perms.AuthorizeWrite(&q.User, r.ACL); authErr != nil {
			continue
		}

		p.runners = append(p.runners[:i], p.runners[i+1:]...)

		metrics.RunnerPoolCount.Dec()
		metrics.RunnerPoolDiskUsageBytes.Sub(float64(r.diskUsageBytes))
		metrics.RunnerPoolMemoryUsageBytes.Sub(float64(r.memoryUsageBytes))
		metrics.RecycleRunnerRequests.With(prometheus.Labels{
			metrics.RecycleRunnerRequestStatusLabel: hitStatusLabel,
		}).Inc()

		return r
	}

	metrics.RecycleRunnerRequests.With(prometheus.Labels{
		metrics.RecycleRunnerRequestStatusLabel: missStatusLabel,
	}).Inc()

	return nil
}

// Size returns the current number of paused runners in the pool.
func (p *Pool) Size() int {
	p.mu.RLock()
	defer p.mu.RUnlock()
	return len(p.runners)
}

// Shutdown removes all runners from the pool and prevents new ones from
// being added.
func (p *Pool) Shutdown(ctx context.Context) error {
	p.mu.Lock()
	p.isShuttingDown = true
	pooledRunners := p.runners
	p.runners = nil
	p.mu.Unlock()

	errs := []error{}
<<<<<<< HEAD
	for _, r := range runners {
		if err := r.RemoveWithDeadline(ctx); err != nil {
=======

	for _, r := range pooledRunners {
		if err := r.Remove(ctx); err != nil {
>>>>>>> cf01cd28
			errs = append(errs, err)
		}
	}
	if len(errs) > 0 {
		return status.InternalErrorf("failed to shut down runner pool: %s", errSlice(errs))
	}
	return nil
}

// TryRecycle either adds r back to the pool if appropriate, or removes it,
// freeing up any resources it holds.
func (p *Pool) TryRecycle(r *CommandRunner, finishedCleanly bool) {
	ctx, cancel := context.WithTimeout(context.Background(), runnerRecycleTimeout)
	defer cancel()

	recycled := false
	defer func() {
		if !recycled {
			go func() {
				if err := <-r.RemoveInBackground(); err != nil {
					log.Errorf("Failed to remove runner: %s", err)
				}
			}()
		}
	}()

	if !r.PlatformProperties.RecycleRunner || !finishedCleanly || r.doNotReuse {
		return
	}
	// Clean the workspace once before adding it to the pool.
	if err := r.Workspace.Clean(); err != nil {
		log.Errorf("Failed to clean workspace: %s", err)
		return
	}
	// This call happens after we send the final stream event back to the
	// client, so background context is appropriate.
	if err := p.Add(ctx, r); err != nil {
		if status.IsResourceExhaustedError(err) || status.IsUnavailableError(err) {
			log.Debug(err.Error())
		} else {
			// If not a resource limit exceeded error, probably it was an error
			// removing the directory contents or a docker daemon error.
			log.Errorf("Failed to recycle runner: %s", err)
		}
		return
	}

	recycled = true
}

func (p *Pool) setLimits(cfg *config.RunnerPoolConfig) {
	totalRAMBytes := int64(float64(resources.GetAllocatedRAMBytes()) * runnerAllocatedRAMFractionBytes)
	estimatedRAMBytes := int64(float64(tasksize.DefaultMemEstimate) * runnerMemUsageEstimateMultiplierBytes)

	count := cfg.MaxRunnerCount
	if count == 0 {
		// Don't allow more paused runners than the max number of tasks that can be
		// executing at once, if they were all using the default memory estimate.
		if estimatedRAMBytes > 0 {
			count = int(float64(totalRAMBytes) / float64(estimatedRAMBytes))
		}
	} else if count < 0 {
		// < 0 means no limit.
		count = int(math.MaxInt32)
	}

	mem := cfg.MaxRunnerMemoryUsageBytes
	if mem == 0 {
		mem = int64(float64(totalRAMBytes) / float64(count))
	} else if mem < 0 {
		// < 0 means no limit.
		mem = math.MaxInt64
	}

	disk := cfg.MaxRunnerDiskSizeBytes
	if disk == 0 {
		disk = defaultRunnerDiskSizeLimitBytes
	} else if disk < 0 {
		// < 0 means no limit.
		disk = math.MaxInt64
	}

	p.maxRunnerCount = count
	p.maxRunnerMemoryUsageBytes = mem
	p.maxRunnerDiskUsageBytes = disk
}

type labeledError struct {
	// Error is the wrapped error.
	Error error
	// Label is a short label for Prometheus.
	Label string
}

type errSlice []error

func (es errSlice) Error() string {
	if len(es) == 1 {
		return es[0].Error()
	}
	msgs := []string{}
	for _, err := range es {
		msgs = append(msgs, err.Error())
	}
	return fmt.Sprintf("[multiple errors: %s]", strings.Join(msgs, "; "))
}

func SplitArgsIntoWorkerArgsAndFlagFiles(args []string) ([]string, []string) {
	workerArgs := make([]string, 0)
	flagFiles := make([]string, 0)
	for _, arg := range args {
		if flagFilePattern.MatchString(arg) {
			flagFiles = append(flagFiles, arg)
		} else {
			workerArgs = append(workerArgs, arg)
		}
	}
	return workerArgs, flagFiles
}

func (r *CommandRunner) supportsPersistentWorkers(ctx context.Context, command *repb.Command) bool {
	if r.PlatformProperties.PersistentWorkerKey != "" {
		return true
	}

	if !r.PlatformProperties.PersistentWorker {
		return false
	}

	_, flagFiles := SplitArgsIntoWorkerArgsAndFlagFiles(command.GetArguments())
	return len(flagFiles) > 0
}

func (r *CommandRunner) sendPersistentWorkRequest(ctx context.Context, command *repb.Command) *interfaces.CommandResult {
	result := &interfaces.CommandResult{
		CommandDebugString: fmt.Sprintf("(persistentworker) %s", command.GetArguments()),
		ExitCode:           commandutil.NoExitCode,
	}

	workerArgs, flagFiles := SplitArgsIntoWorkerArgsAndFlagFiles(command.GetArguments())

	// If it's our first rodeo, create the persistent worker.
	if r.stdinWriter == nil || r.stdoutReader == nil {
		stdinReader, stdinWriter := io.Pipe()
		stdoutReader, stdoutWriter := io.Pipe()
		r.stdinWriter = stdinWriter
		r.stdoutReader = bufio.NewReader(stdoutReader)

		command.Arguments = append(workerArgs, "--persistent_worker")

		go func() {
			res := r.Container.Exec(ctx, command, stdinReader, stdoutWriter)
			stdinWriter.Close()
			stdoutReader.Close()
			log.Debugf("Persistent worker exited with response: %+v, flagFiles: %+v, workerArgs: %+v", res, flagFiles, workerArgs)
			r.doNotReuse = true
		}()
	}

	// We've got a worker - now let's build a work request.
	requestProto := &wkpb.WorkRequest{
		Inputs: make([]*wkpb.Input, 0, len(r.Workspace.Inputs)),
	}

	expandedArguments, err := r.expandArguments(flagFiles)
	if err != nil {
		result.Error = status.WrapError(err, "expanding arguments")
		return result
	}
	requestProto.Arguments = expandedArguments

	// Collect all of the input digests
	for path, digest := range r.Workspace.Inputs {
		digestBuffer := proto.NewBuffer( /* buf */ nil)
		err := digestBuffer.Marshal(digest)
		if err != nil {
			result.Error = status.WrapError(err, "marshalling input digest")
			return result
		}
		requestProto.Inputs = append(requestProto.Inputs, &wkpb.Input{
			Digest: digestBuffer.Bytes(),
			Path:   path,
		})
	}

	// Encode the work requests
	buf := proto.NewBuffer( /* buf */ nil)
	if err := buf.EncodeMessage(requestProto); err != nil {
		result.Error = status.WrapError(err, "request marshalling failed")
		return result
	}

	// Send it to our worker over stdin.
	r.stdinWriter.Write(buf.Bytes())

	// Now we've sent a work request, let's collect our response.
	responseProto := &wkpb.WorkResponse{}

	// Read the response size from stdout as a unsigned varint.
	size, err := binary.ReadUvarint(r.stdoutReader)
	if err != nil {
		result.Error = status.WrapError(err, "reading response length")
		return result
	}
	data := make([]byte, size)

	// Read the response proto from stdout.
	if _, err := io.ReadFull(r.stdoutReader, data); err != nil {
		result.Error = status.WrapError(err, "reading response proto")
		return result
	}

	// Unmarshal the response proto.
	if err := proto.Unmarshal(data, responseProto); err != nil {
		result.Error = status.WrapError(err, "unmarshaling response proto")
		return result
	}

	// Populate the result from the response proto.
	result.Stderr = []byte(responseProto.Output)
	result.ExitCode = int(responseProto.ExitCode)
	return result
}

// Recursively expands arguments by replacing @filename args with the contents of the referenced
// files. The @ itself can be escaped with @@. This deliberately does not expand --flagfile= style
// arguments, because we want to get rid of the expansion entirely at some point in time.
// Based on: https://github.com/bazelbuild/bazel/blob/e9e6978809b0214e336fee05047d5befe4f4e0c3/src/main/java/com/google/devtools/build/lib/worker/WorkerSpawnRunner.java#L324
func (r *CommandRunner) expandArguments(args []string) ([]string, error) {
	expandedArgs := make([]string, 0)
	for _, arg := range args {
		if strings.HasPrefix(arg, "@") && !strings.HasPrefix(arg, "@@") && !externalRepositoryPattern.MatchString(arg) {
			file, err := os.Open(filepath.Join(r.Workspace.Path(), arg[1:]))
			if err != nil {
				return nil, err
			}
			defer file.Close()
			scanner := bufio.NewScanner(file)
			for scanner.Scan() {
				args, err := r.expandArguments([]string{scanner.Text()})
				if err != nil {
					return nil, err
				}
				expandedArgs = append(expandedArgs, args...)
			}
			if err := scanner.Err(); err != nil {
				return nil, err
			}
		} else {
			expandedArgs = append(expandedArgs, arg)
		}
	}

	return expandedArgs, nil
}<|MERGE_RESOLUTION|>--- conflicted
+++ resolved
@@ -422,16 +422,7 @@
 		metrics.RunnerPoolDiskUsageBytes.Sub(float64(r.diskUsageBytes))
 		metrics.RunnerPoolMemoryUsageBytes.Sub(float64(r.memoryUsageBytes))
 
-<<<<<<< HEAD
 		r.RemoveInBackground()
-=======
-		// TODO: Add to a cleanup queue instead of spawning a goroutine here.
-		go func() {
-			if err := <-r.RemoveInBackground(); err != nil {
-				log.Errorf("Failed to remove evicted runner: %s", err)
-			}
-		}()
->>>>>>> cf01cd28
 	}
 
 	p.runners = append(p.runners, r)
@@ -651,14 +642,8 @@
 	p.mu.Unlock()
 
 	errs := []error{}
-<<<<<<< HEAD
-	for _, r := range runners {
+	for _, r := range pooledRunners {
 		if err := r.RemoveWithDeadline(ctx); err != nil {
-=======
-
-	for _, r := range pooledRunners {
-		if err := r.Remove(ctx); err != nil {
->>>>>>> cf01cd28
 			errs = append(errs, err)
 		}
 	}
@@ -677,11 +662,7 @@
 	recycled := false
 	defer func() {
 		if !recycled {
-			go func() {
-				if err := <-r.RemoveInBackground(); err != nil {
-					log.Errorf("Failed to remove runner: %s", err)
-				}
-			}()
+			r.RemoveInBackground()
 		}
 	}()
 
