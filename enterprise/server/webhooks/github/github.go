package github

import (
	"fmt"
	"io/ioutil"
	"log"
	"mime"
	"net/http"
	"net/url"

	"github.com/buildbuddy-io/buildbuddy/enterprise/server/util/fieldgetter"
	"github.com/buildbuddy-io/buildbuddy/enterprise/server/webhooks/webhook_data"
	"github.com/buildbuddy-io/buildbuddy/server/util/status"

	gh "github.com/google/go-github/github"
)

func ParseRequest(r *http.Request) (*webhook_data.WebhookData, error) {
	payload, err := webhookJSONPayload(r)
	if err != nil {
		return nil, status.InvalidArgumentErrorf("failed to parse webhook payload: %s", err)
	}

	// Uncomment this line to log the request payload (useful for getting more unit test data):
	// fmt.Printf("=== PAYLOAD ===\n%s\n=== END OF PAYLOAD ===\n", string(payload))

	event, err := gh.ParseWebHook(gh.WebHookType(r), payload)
	if err != nil {
		return nil, status.InvalidArgumentErrorf("failed to parse webhook payload: %s", err)
	}
	log.Printf("Received GitHub webhook event: %T\n", event)
	switch event := event.(type) {
	case *gh.PushEvent:
<<<<<<< HEAD
		v, err := fieldgetter.ExtractValues(event, "Ref", "HeadCommit.ID", "Repo.DefaultBranch", "Repo.CloneURL")
=======
		v, err := fieldValues(
			event,
			"HeadCommit.ID",
			"Ref",
			"Repo.CloneURL",
			"Repo.Private",
		)
>>>>>>> 1b066e0e
		if err != nil {
			return nil, err
		}
		return &webhook_data.WebhookData{
			EventName:     webhook_data.EventName.Push,
			TargetBranch:  strings.TrimPrefix(v["Ref"], "refs/heads/"),
			RepoURL:       v["Repo.CloneURL"],
			IsRepoPrivate: v["Repo.Private"] == "true",
			// For some reason, "HeadCommit.SHA" is nil, but ID has the commit SHA,
			// so we use that instead.
			SHA: v["HeadCommit.ID"],
		}, nil

	case *gh.PullRequestEvent:
<<<<<<< HEAD
		v, err := fieldgetter.ExtractValues(event, "Action", "PullRequest.Head.SHA", "PullRequest.Head.Repo.CloneURL")
=======
		v, err := fieldValues(
			event,
			"Action",
			"PullRequest.Base.Ref",
			"PullRequest.Head.Repo.CloneURL",
			"PullRequest.Base.Repo.Private",
			"PullRequest.Head.SHA",
		)
>>>>>>> 1b066e0e
		if err != nil {
			return nil, err
		}
		// Only build when the PR is opened or pushed to.
		if !(v["Action"] == "opened" || v["Action"] == "synchronize") {
			log.Printf("Ignoring pull_request webhook event (action=%q)", v["Action"])
			return nil, nil
		}
		return &webhook_data.WebhookData{
			EventName:     webhook_data.EventName.PullRequest,
			TargetBranch:  v["PullRequest.Base.Ref"],
			RepoURL:       v["PullRequest.Head.Repo.CloneURL"],
			IsRepoPrivate: v["PullRequest.Base.Repo.Private"] == "true",
			SHA:           v["PullRequest.Head.SHA"],
		}, nil

	default:
		log.Printf("Ignoring webhook event: %T", event)
		return nil, nil
	}
}

func webhookJSONPayload(r *http.Request) ([]byte, error) {
	contentType, _, err := mime.ParseMediaType(r.Header.Get("content-type"))
	if err != nil {
		return nil, status.InvalidArgumentErrorf("failed to parse content type: %s", err)
	}
	switch contentType {
	case "application/json":
		body, err := ioutil.ReadAll(r.Body)
		if err != nil {
			return nil, status.InternalErrorf("failed to read request body: %s", err)
		}
		return body, nil
	case "application/x-www-form-urlencoded":
		body, err := ioutil.ReadAll(r.Body)
		if err != nil {
			return nil, status.InternalErrorf("failed to read request body: %s", err)
		}
		form, err := url.ParseQuery(string(body))
		if err != nil {
			return nil, err
		}
		const payloadFormParam = "payload"
		return []byte(form.Get(payloadFormParam)), nil
	default:
		return nil, status.InvalidArgumentErrorf("unhandled MIME type: %q", contentType)
	}
<<<<<<< HEAD
=======
}

// fieldValues extracts values from an object given field paths which may include dot
// separators. As the paths are traversed, pointers will be de-referenced. If a nil
// value is encountered in any path, an error is returned.
func fieldValues(obj interface{}, fieldPaths ...string) (map[string]string, error) {
	values := map[string]string{}
	objVal := reflect.Indirect(reflect.ValueOf(obj))
	if !objVal.IsValid() {
		return nil, status.InvalidArgumentError("cannot get fieldValues on a nil value")
	}
	for _, path := range fieldPaths {
		fields := strings.Split(path, ".")
		cur := objVal
		curPath := []string{}
		for _, name := range fields {
			curPath = append(curPath, name)
			cur = cur.FieldByName(name)
			if !cur.IsValid() {
				return nil, status.InternalErrorf("encountered invalid field name at %q", strings.Join(curPath, "."))
			}
			cur = reflect.Indirect(cur)
			if !cur.IsValid() {
				return nil, status.InvalidArgumentErrorf("encountered nil value at %q", strings.Join(curPath, "."))
			}
		}
		el := cur.Interface()
		str, ok := el.(string)
		if !ok {
			str = fmt.Sprintf("%v", el)
		}
		values[path] = str
	}
	return values, nil
>>>>>>> 1b066e0e
}<|MERGE_RESOLUTION|>--- conflicted
+++ resolved
@@ -31,17 +31,13 @@
 	log.Printf("Received GitHub webhook event: %T\n", event)
 	switch event := event.(type) {
 	case *gh.PushEvent:
-<<<<<<< HEAD
-		v, err := fieldgetter.ExtractValues(event, "Ref", "HeadCommit.ID", "Repo.DefaultBranch", "Repo.CloneURL")
-=======
-		v, err := fieldValues(
+		v, err := fieldgetter.ExtractValues(
 			event,
 			"HeadCommit.ID",
 			"Ref",
 			"Repo.CloneURL",
 			"Repo.Private",
 		)
->>>>>>> 1b066e0e
 		if err != nil {
 			return nil, err
 		}
@@ -56,10 +52,7 @@
 		}, nil
 
 	case *gh.PullRequestEvent:
-<<<<<<< HEAD
-		v, err := fieldgetter.ExtractValues(event, "Action", "PullRequest.Head.SHA", "PullRequest.Head.Repo.CloneURL")
-=======
-		v, err := fieldValues(
+		v, err := fieldgetter.ExtractValues(
 			event,
 			"Action",
 			"PullRequest.Base.Ref",
@@ -67,7 +60,6 @@
 			"PullRequest.Base.Repo.Private",
 			"PullRequest.Head.SHA",
 		)
->>>>>>> 1b066e0e
 		if err != nil {
 			return nil, err
 		}
@@ -116,41 +108,4 @@
 	default:
 		return nil, status.InvalidArgumentErrorf("unhandled MIME type: %q", contentType)
 	}
-<<<<<<< HEAD
-=======
-}
-
-// fieldValues extracts values from an object given field paths which may include dot
-// separators. As the paths are traversed, pointers will be de-referenced. If a nil
-// value is encountered in any path, an error is returned.
-func fieldValues(obj interface{}, fieldPaths ...string) (map[string]string, error) {
-	values := map[string]string{}
-	objVal := reflect.Indirect(reflect.ValueOf(obj))
-	if !objVal.IsValid() {
-		return nil, status.InvalidArgumentError("cannot get fieldValues on a nil value")
-	}
-	for _, path := range fieldPaths {
-		fields := strings.Split(path, ".")
-		cur := objVal
-		curPath := []string{}
-		for _, name := range fields {
-			curPath = append(curPath, name)
-			cur = cur.FieldByName(name)
-			if !cur.IsValid() {
-				return nil, status.InternalErrorf("encountered invalid field name at %q", strings.Join(curPath, "."))
-			}
-			cur = reflect.Indirect(cur)
-			if !cur.IsValid() {
-				return nil, status.InvalidArgumentErrorf("encountered nil value at %q", strings.Join(curPath, "."))
-			}
-		}
-		el := cur.Interface()
-		str, ok := el.(string)
-		if !ok {
-			str = fmt.Sprintf("%v", el)
-		}
-		values[path] = str
-	}
-	return values, nil
->>>>>>> 1b066e0e
 }